// Copyright 2020 Antrea Authors
//
// Licensed under the Apache License, Version 2.0 (the "License");
// you may not use this file except in compliance with the License.
// You may obtain a copy of the License at
//
//     http://www.apache.org/licenses/LICENSE-2.0
//
// Unless required by applicable law or agreed to in writing, software
// distributed under the License is distributed on an "AS IS" BASIS,
// WITHOUT WARRANTIES OR CONDITIONS OF ANY KIND, either express or implied.
// See the License for the specific language governing permissions and
// limitations under the License.

package e2e

import (
	"context"
	"fmt"
	"strings"
	"sync"
	"testing"
	"time"

	log "github.com/sirupsen/logrus"
	"github.com/stretchr/testify/assert"
	v1 "k8s.io/api/core/v1"
	v1net "k8s.io/api/networking/v1"
	metav1 "k8s.io/apimachinery/pkg/apis/meta/v1"
	"k8s.io/apimachinery/pkg/util/intstr"
	"k8s.io/apimachinery/pkg/util/wait"

	secv1alpha1 "github.com/vmware-tanzu/antrea/pkg/apis/security/v1alpha1"
	"github.com/vmware-tanzu/antrea/pkg/features"
	. "github.com/vmware-tanzu/antrea/test/e2e/utils"
)

// common for all tests.
var (
<<<<<<< HEAD
	allPods          []Pod
	k8sUtils         *KubernetesUtils
	allTestList      []*TestCase
	pods, namespaces []string
	podIPs           map[string]string
	p80, p81, p8080  int
	p8085            int32
=======
	allPods                []Pod
	k8sUtils               *KubernetesUtils
	allTestList            []*TestCase
	pods, namespaces       []string
	podIPs                 map[string]string
	p80, p81, p8080, p8082 int
	p8081, p8085           int32
>>>>>>> 78b484c3
)

const (
	// provide enough time for policies to be enforced & deleted by the CNI plugin.
	networkPolicyDelay = 2 * time.Second
	// audit log directory on Antrea Agent
	logDir          = "/var/log/antrea/networkpolicy/"
	logfileName     = "np.log"
	defaultTierName = "application"
)

func failOnError(err error, t *testing.T) {
	if err != nil {
		log.Errorf("%+v", err)
		k8sUtils.Cleanup(namespaces)
		t.Fatalf("test failed: %v", err)
	}
}

// TestCase is a collection of TestSteps to be tested against.
type TestCase struct {
	Name  string
	Steps []*TestStep
}

// TestStep is a single unit of testing spec. It includes the ACNP specs that need to be
// applied for this test, the port to test traffic on and the expected Reachability matrix.
type TestStep struct {
	Name         string
	Reachability *Reachability
	Policies     []metav1.Object
	Port         []int
	Duration     time.Duration
}

func initialize(t *testing.T, data *TestData) {
	p80 = 80
	p81 = 81
	p8080 = 8080
<<<<<<< HEAD
=======
	p8081 = 8081
	p8082 = 8082
>>>>>>> 78b484c3
	p8085 = 8085
	pods = []string{"a", "b", "c"}
	namespaces = []string{"x", "y", "z"}

	for _, podName := range pods {
		for _, ns := range namespaces {
			allPods = append(allPods, NewPod(ns, podName))
		}
	}
	skipIfAntreaPolicyDisabled(t, data)
	var err error
	// k8sUtils is a global var
	k8sUtils, err = NewKubernetesUtils(data)
	failOnError(err, t)
	ips, err := k8sUtils.Bootstrap(namespaces, pods)
	failOnError(err, t)
	podIPs = *ips
}

func skipIfAntreaPolicyDisabled(tb testing.TB, data *TestData) {
	if featureGate, err := data.GetControllerFeatures(antreaNamespace); err != nil {
		tb.Fatalf("Cannot determine if ACNP enabled: %v", err)
	} else if !featureGate.Enabled(features.AntreaPolicy) {
		tb.Skipf("Skipping test as it required ACNP to be enabled")
	}
}

func applyDefaultDenyToAllNamespaces(k8s *KubernetesUtils, namespaces []string) error {
	if err := k8s.CleanNetworkPolicies(namespaces); err != nil {
		return err
	}
	for _, ns := range namespaces {
		builder := &NetworkPolicySpecBuilder{}
		builder = builder.SetName(ns, "default-deny-namespace")
		builder.SetTypeIngress()
		if _, err := k8s.CreateOrUpdateNetworkPolicy(ns, builder.Get()); err != nil {
			return err
		}
	}
	time.Sleep(networkPolicyDelay)
	r := NewReachability(allPods, false)
	k8s.Validate(allPods, r, p80)
	_, wrong, _ := r.Summary()
	if wrong != 0 {
		return fmt.Errorf("error when creating default deny k8s NetworkPolicies")
	}
	return nil
}

func cleanupDefaultDenyNPs(k8s *KubernetesUtils, namespaces []string) error {
	if err := k8s.CleanNetworkPolicies(namespaces); err != nil {
		return err
	}
	time.Sleep(networkPolicyDelay * 2)
	r := NewReachability(allPods, true)
	k8s.Validate(allPods, r, p80)
	_, wrong, _ := r.Summary()
	if wrong != 0 {
		return fmt.Errorf("error when cleaning default deny k8s NetworkPolicies")
	}
	return nil
}

func testMutateACNPNoTier(t *testing.T) {
	invalidNpErr := fmt.Errorf("ACNP tier not mutated to default tier")
	builder := &ClusterNetworkPolicySpecBuilder{}
	builder = builder.SetName("acnp-no-tier").
		SetAppliedToGroup(map[string]string{"pod": "a"}, nil, nil, nil).
		SetPriority(10.0)
	acnp := builder.Get()
	log.Debugf("creating ACNP %v", acnp.Name)
	acnp, err := k8sUtils.CreateOrUpdateACNP(acnp)
	if err != nil {
		failOnError(fmt.Errorf("ACNP create failed %v", err), t)
	}
	if acnp.Spec.Tier != defaultTierName {
		failOnError(invalidNpErr, t)
	}
	failOnError(k8sUtils.CleanACNPs(), t)
}

func testMutateANPNoTier(t *testing.T) {
	invalidNpErr := fmt.Errorf("ANP tier not mutated to default tier")
	builder := &AntreaNetworkPolicySpecBuilder{}
	builder = builder.SetName("x", "anp-no-tier").
		SetAppliedToGroup(map[string]string{"pod": "a"}, nil).
		SetPriority(10.0)
	anp := builder.Get()
	log.Debugf("creating ANP %v", anp.Name)
	anp, err := k8sUtils.CreateOrUpdateANP(anp)
	if err != nil {
		failOnError(fmt.Errorf("ANP create failed %v", err), t)
	}
	if anp.Spec.Tier != defaultTierName {
		failOnError(invalidNpErr, t)
	}
	failOnError(k8sUtils.CleanANPs([]string{anp.Namespace}), t)
}

func testMutateACNPNoRuleName(t *testing.T) {
	mutateErr := fmt.Errorf("ACNP Rule name not mutated automatically")
	builder := &ClusterNetworkPolicySpecBuilder{}
	builder = builder.SetName("acnp-no-rule-name").
		SetAppliedToGroup(map[string]string{"pod": "a"}, nil, nil, nil).
		SetPriority(10.0).
		AddIngress(v1.ProtocolTCP, &p80, nil, nil, nil, map[string]string{"pod": "b"}, map[string]string{"ns": "x"},
			nil, nil, nil, secv1alpha1.RuleActionAllow, "")
	acnp := builder.Get()
	log.Debugf("creating ACNP %v", acnp.Name)
	acnp, err := k8sUtils.CreateOrUpdateACNP(acnp)
	if err != nil {
		failOnError(fmt.Errorf("ACNP create failed %v", err), t)
	}
	ir := acnp.Spec.Ingress
	if len(ir) != 1 {
		failOnError(fmt.Errorf("unexpected number of rules present in ACNP: %d rules present instead of 1", len(ir)), t)
	}
	// Here we created a single rule
	if ir[0].Name == "" {
		failOnError(mutateErr, t)
	}
	failOnError(k8sUtils.CleanACNPs(), t)
}

func testMutateANPNoRuleName(t *testing.T) {
	mutateErr := fmt.Errorf("ANP Rule name not mutated automatically")
	builder := &AntreaNetworkPolicySpecBuilder{}
	builder = builder.SetName("x", "anp-no-rule-name").
		SetAppliedToGroup(map[string]string{"pod": "a"}, nil).
		SetPriority(10.0).
		AddIngress(v1.ProtocolTCP, &p80, nil, nil, nil, map[string]string{"pod": "b"}, map[string]string{"ns": "x"},
			nil, nil, nil, secv1alpha1.RuleActionAllow, "")
	anp := builder.Get()
	log.Debugf("creating ANP %v", anp.Name)
	anp, err := k8sUtils.CreateOrUpdateANP(anp)
	if err != nil {
		failOnError(fmt.Errorf("ANP create failed %v", err), t)
	}
	ir := anp.Spec.Ingress
	if len(ir) != 1 {
		failOnError(fmt.Errorf("unexpected number of rules present in ANP: %d rules present instead of 1", len(ir)), t)
	}
	// Here we created a single rule
	if ir[0].Name == "" {
		failOnError(mutateErr, t)
	}
	failOnError(k8sUtils.CleanANPs([]string{anp.Namespace}), t)
}

func testInvalidACNPNoPriority(t *testing.T) {
	invalidNpErr := fmt.Errorf("invalid Antrea ClusterNetworkPolicy without a priority accepted")
	builder := &ClusterNetworkPolicySpecBuilder{}
	builder = builder.SetName("acnp-no-priority").SetAppliedToGroup(map[string]string{"pod": "a"}, nil, nil, nil)
	acnp := builder.Get()
	log.Debugf("creating ACNP %v", acnp.Name)
	if _, err := k8sUtils.CreateOrUpdateACNP(acnp); err == nil {
		// Above creation of ACNP must fail as it is an invalid spec.
		failOnError(invalidNpErr, t)
	}
}

func testInvalidACNPRuleNameNotUnique(t *testing.T) {
	invalidNpErr := fmt.Errorf("invalid Antrea ClusterNetworkPolicy without unique rule names accepted")
	builder := &ClusterNetworkPolicySpecBuilder{}
	builder = builder.SetName("acnp-rule-name-not-unique").SetAppliedToGroup(map[string]string{"pod": "a"}, nil, nil, nil).
		AddIngress(v1.ProtocolTCP, &p80, nil, nil, nil, map[string]string{"pod": "b"}, map[string]string{"ns": "x"},
			nil, nil, nil, secv1alpha1.RuleActionAllow, "not-unique").
		AddIngress(v1.ProtocolTCP, &p81, nil, nil, nil, map[string]string{"pod": "c"}, map[string]string{"ns": "x"},
			nil, nil, nil, secv1alpha1.RuleActionAllow, "not-unique")
	acnp := builder.Get()
	log.Debugf("creating ACNP %v", acnp.Name)
	if _, err := k8sUtils.CreateOrUpdateACNP(acnp); err == nil {
		// Above creation of ACNP must fail as it is an invalid spec.
		failOnError(invalidNpErr, t)
	}
}

func testInvalidACNPTierDoesNotExist(t *testing.T) {
	invalidNpErr := fmt.Errorf("invalid Antrea ClusterNetworkPolicy without existing Tier accepted")
	builder := &ClusterNetworkPolicySpecBuilder{}
	builder = builder.SetName("acnp-tier-not-exist").SetAppliedToGroup(map[string]string{"pod": "a"}, nil, nil, nil).
		SetTier("i-dont-exist")
	acnp := builder.Get()
	log.Debugf("creating ACNP %v", acnp.Name)
	if _, err := k8sUtils.CreateOrUpdateACNP(acnp); err == nil {
<<<<<<< HEAD
=======
		// Above creation of ACNP must fail as it is an invalid spec.
		failOnError(invalidNpErr, t)
	}
}

func testInvalidACNPPortRangePortUnset(t *testing.T) {
	invalidNpErr := fmt.Errorf("invalid Antrea ClusterNetworkPolicy egress rule with endPort but no port accepted")
	builder := &ClusterNetworkPolicySpecBuilder{}
	builder = builder.SetName("acnp-egress-port-range-port-unset").
		SetPriority(1.0).
		SetAppliedToGroup(map[string]string{"pod": "b"}, nil, nil, nil)
	builder.AddEgress(v1.ProtocolTCP, nil, nil, &p8085, nil, map[string]string{"pod": "c"}, map[string]string{"ns": "x"},
		nil, nil, nil, secv1alpha1.RuleActionDrop, "acnp-port-range")

	acnp := builder.Get()
	log.Debugf("creating ACNP %v", acnp.Name)
	if _, err := k8sUtils.CreateOrUpdateACNP(acnp); err == nil {
		// Above creation of ACNP must fail as it is an invalid spec.
		failOnError(invalidNpErr, t)
	}
}

func testInvalidACNPPortRangeEndPortSmall(t *testing.T) {
	invalidNpErr := fmt.Errorf("invalid Antrea ClusterNetworkPolicy egress rule with endPort smaller than port accepted")
	builder := &ClusterNetworkPolicySpecBuilder{}
	builder = builder.SetName("acnp-egress-port-range-endport-small").
		SetPriority(1.0).
		SetAppliedToGroup(map[string]string{"pod": "b"}, nil, nil, nil)
	builder.AddEgress(v1.ProtocolTCP, &p8082, nil, &p8081, nil, map[string]string{"pod": "c"}, map[string]string{"ns": "x"},
		nil, nil, nil, secv1alpha1.RuleActionDrop, "acnp-port-range")

	acnp := builder.Get()
	log.Debugf("creating ACNP %v", acnp.Name)
	if _, err := k8sUtils.CreateOrUpdateACNP(acnp); err == nil {
>>>>>>> 78b484c3
		// Above creation of ACNP must fail as it is an invalid spec.
		failOnError(invalidNpErr, t)
	}
}

func testInvalidANPNoPriority(t *testing.T) {
	invalidNpErr := fmt.Errorf("invalid Antrea NetworkPolicy without a priority accepted")
	builder := &AntreaNetworkPolicySpecBuilder{}
	builder = builder.SetName("x", "anp-no-priority").SetAppliedToGroup(map[string]string{"pod": "a"}, nil)
	anp := builder.Get()
	log.Debugf("creating ANP %v", anp.Name)
	if _, err := k8sUtils.CreateOrUpdateANP(anp); err == nil {
		// Above creation of ANP must fail as it is an invalid spec.
		failOnError(invalidNpErr, t)
	}
}

func testInvalidANPRuleNameNotUnique(t *testing.T) {
	invalidNpErr := fmt.Errorf("invalid Antrea NetworkPolicy without unique rule names accepted")
	builder := &AntreaNetworkPolicySpecBuilder{}
	builder = builder.SetName("x", "anp-rule-name-not-unique").SetAppliedToGroup(map[string]string{"pod": "a"}, nil).
		AddIngress(v1.ProtocolTCP, &p80, nil, nil, nil, map[string]string{"pod": "b"}, map[string]string{"ns": "x"},
			nil, nil, nil, secv1alpha1.RuleActionAllow, "not-unique").
		AddIngress(v1.ProtocolTCP, &p81, nil, nil, nil, map[string]string{"pod": "c"}, map[string]string{"ns": "x"},
			nil, nil, nil, secv1alpha1.RuleActionAllow, "not-unique")
	anp := builder.Get()
	log.Debugf("creating ANP %v", anp.Name)
	if _, err := k8sUtils.CreateOrUpdateANP(anp); err == nil {
		// Above creation of ANP must fail as it is an invalid spec.
		failOnError(invalidNpErr, t)
	}
}

func testInvalidANPTierDoesNotExist(t *testing.T) {
	invalidNpErr := fmt.Errorf("invalid Antrea NetworkPolicy without existing Tier accepted")
	builder := &AntreaNetworkPolicySpecBuilder{}
	builder = builder.SetName("x", "anp-tier-not-exist").SetAppliedToGroup(map[string]string{"pod": "a"}, nil).
		SetTier("i-dont-exist")
	anp := builder.Get()
	log.Debugf("creating ANP %v", anp.Name)
	if _, err := k8sUtils.CreateOrUpdateANP(anp); err == nil {
		// Above creation of ANP must fail as it is an invalid spec.
		failOnError(invalidNpErr, t)
	}
}

func testInvalidANPPortRangePortUnset(t *testing.T) {
	invalidNpErr := fmt.Errorf("invalid Antrea NetworkPolicy egress rule with endPort but no port accepted")
	builder := &AntreaNetworkPolicySpecBuilder{}
	builder = builder.SetName("y", "anp-egress-port-range-port-unset").
		SetPriority(1.0).
		SetAppliedToGroup(map[string]string{"pod": "b"}, nil)
	builder.AddEgress(v1.ProtocolTCP, nil, nil, &p8085, nil, map[string]string{"pod": "c"}, map[string]string{"ns": "x"},
		nil, nil, nil, secv1alpha1.RuleActionDrop, "anp-port-range")

	anp := builder.Get()
	log.Debugf("creating ANP %v", anp.Name)
	if _, err := k8sUtils.CreateOrUpdateANP(anp); err == nil {
		// Above creation of ANP must fail as it is an invalid spec.
		failOnError(invalidNpErr, t)
	}
}

func testInvalidANPPortRangeEndPortSmall(t *testing.T) {
	invalidNpErr := fmt.Errorf("invalid Antrea NetworkPolicy egress rule with endPort smaller than port accepted")
	builder := &AntreaNetworkPolicySpecBuilder{}
	builder = builder.SetName("y", "anp-egress-port-range-endport-small").
		SetPriority(1.0).
		SetAppliedToGroup(map[string]string{"pod": "b"}, nil)
	builder.AddEgress(v1.ProtocolTCP, &p8082, nil, &p8081, nil, map[string]string{"pod": "c"}, map[string]string{"ns": "x"},
		nil, nil, nil, secv1alpha1.RuleActionDrop, "anp-port-range")

	anp := builder.Get()
	log.Debugf("creating ANP %v", anp.Name)
	if _, err := k8sUtils.CreateOrUpdateANP(anp); err == nil {
		// Above creation of ANP must fail as it is an invalid spec.
		failOnError(invalidNpErr, t)
	}
}

func testInvalidTierReservedDelete(t *testing.T) {
	invalidErr := fmt.Errorf("reserved Tier deleted")
	if err := k8sUtils.DeleteTier("emergency"); err == nil {
		// Above deletion of reserved Tier must fail.
		failOnError(invalidErr, t)
	}
}

func testInvalidTierPriorityUpdate(t *testing.T) {
	invalidErr := fmt.Errorf("tier priority updated")
	oldTier, err := k8sUtils.CreateNewTier("prio-updated-tier", 21)
	if err != nil {
		failOnError(fmt.Errorf("create Tier failed for tier prio-updated-tier: %v", err), t)
	}
	// Update this tier with new priority
	newTier := secv1alpha1.Tier{
		ObjectMeta: oldTier.ObjectMeta,
		Spec:       oldTier.Spec,
	}
	// Attempt to update Tier's priority
	newTier.Spec.Priority = 31
	// Above update of Tier must fail as it is an invalid case.
	if _, err = k8sUtils.UpdateTier(&newTier); err == nil {
		failOnError(invalidErr, t)
	}
	failOnError(k8sUtils.DeleteTier(oldTier.Name), t)
}

func testInvalidTierPriorityOverlap(t *testing.T) {
	invalidErr := fmt.Errorf("tiers created with overlapping priorities")
	tr, err := k8sUtils.CreateNewTier("tier-prio-20", 20)
	if err != nil {
		failOnError(fmt.Errorf("create Tier failed for tier tier-prio-20: %v", err), t)
	}
	// Attempt to create Tier with same priority.
	if _, err = k8sUtils.CreateNewTier("another-tier-prio-20", 20); err == nil {
		// Above creation of Tier must fail as it is an invalid spec.
		failOnError(invalidErr, t)
	}
	failOnError(k8sUtils.DeleteTier(tr.Name), t)
}

func testInvalidTierReservedPriority(t *testing.T) {
	invalidErr := fmt.Errorf("tier created with reserved priority")
	if _, err := k8sUtils.CreateNewTier("tier-reserved-prio", 251); err == nil {
		// Above creation of Tier must fail as it is an invalid spec.
		failOnError(invalidErr, t)
	}
}

func testInvalidTierACNPRefDelete(t *testing.T) {
	invalidErr := fmt.Errorf("tier deleted with referenced ACNPs")
	tr, err := k8sUtils.CreateNewTier("tier-acnp", 10)
	if err != nil {
		failOnError(fmt.Errorf("create Tier failed for tier tier-acnp: %v", err), t)
	}
	builder := &ClusterNetworkPolicySpecBuilder{}
	builder = builder.SetName("acnp-for-tier").
		SetAppliedToGroup(map[string]string{"pod": "a"}, nil, nil, nil).
		SetTier("tier-acnp").
		SetPriority(13.0)
	acnp := builder.Get()
	log.Debugf("creating ACNP %v", acnp.Name)
	if _, err = k8sUtils.CreateOrUpdateACNP(acnp); err != nil {
		failOnError(fmt.Errorf("create ACNP failed for ACNP %s: %v", acnp.Name, err), t)
	}
	// Deleting this Tier must fail as it has referenced ACNP
	if err = k8sUtils.DeleteTier(tr.Name); err == nil {
		failOnError(invalidErr, t)
	}
	failOnError(k8sUtils.CleanACNPs(), t)
	failOnError(k8sUtils.DeleteTier(tr.Name), t)
}

func testInvalidTierANPRefDelete(t *testing.T) {
	invalidErr := fmt.Errorf("tier deleted with referenced ANPs")
	tr, err := k8sUtils.CreateNewTier("tier-anp", 10)
	if err != nil {
		failOnError(fmt.Errorf("create Tier failed for tier tier-anp: %v", err), t)
	}
	builder := &AntreaNetworkPolicySpecBuilder{}
	builder = builder.SetName("x", "anp-for-tier").
		SetAppliedToGroup(map[string]string{"pod": "a"}, nil).
		SetTier("tier-anp").
		SetPriority(13.0)
	anp := builder.Get()
	log.Debugf("creating ANP %v", anp.Name)
	if _, err = k8sUtils.CreateOrUpdateANP(anp); err != nil {
		failOnError(fmt.Errorf("create ANP failed for ANP %s: %v", anp.Name, err), t)
	}
	// Deleting this Tier must fail as it has referenced ANP
	if err = k8sUtils.DeleteTier(tr.Name); err == nil {
		failOnError(invalidErr, t)
	}
	failOnError(k8sUtils.CleanANPs([]string{anp.Namespace}), t)
	failOnError(k8sUtils.DeleteTier(tr.Name), t)
}

// testACNPAllowXBtoA tests traffic from X/B to pods with label A, after applying the default deny
// k8s NetworkPolicies in all namespaces and ACNP to allow X/B to A.
func testACNPAllowXBtoA(t *testing.T) {
	builder := &ClusterNetworkPolicySpecBuilder{}
	builder = builder.SetName("acnp-allow-xb-to-a").
		SetPriority(1.0).
		SetAppliedToGroup(map[string]string{"pod": "a"}, nil, nil, nil)
	builder.AddIngress(v1.ProtocolTCP, &p80, nil, nil, nil, map[string]string{"pod": "b"}, map[string]string{"ns": "x"},
		nil, nil, nil, secv1alpha1.RuleActionAllow, "")

	reachability := NewReachability(allPods, false)
	reachability.Expect(Pod("x/b"), Pod("x/a"), true)
	reachability.Expect(Pod("x/b"), Pod("y/a"), true)
	reachability.Expect(Pod("x/b"), Pod("z/a"), true)
	reachability.ExpectSelf(allPods, true)

	testStep := []*TestStep{
		{
			"Port 80",
			reachability,
			[]metav1.Object{builder.Get()},
			[]int{80},
			0,
		},
	}
	testCase := []*TestCase{
		{"ACNP Allow X/B to A", testStep},
	}
	executeTests(t, testCase)
}

// testACNPAllowXBtoYA tests traffic from X/B to Y/A on named port 81, after applying the default deny
// k8s NetworkPolicies in all namespaces and ACNP to allow X/B to Y/A.
func testACNPAllowXBtoYA(t *testing.T) {
	port81Name := "serve-81"
	builder := &ClusterNetworkPolicySpecBuilder{}
	builder = builder.SetName("acnp-allow-xb-to-ya").
		SetPriority(2.0).
		SetAppliedToGroup(map[string]string{"pod": "a"}, map[string]string{"ns": "y"}, nil, nil)
	builder.AddIngress(v1.ProtocolTCP, nil, &port81Name, nil, nil, map[string]string{"pod": "b"}, map[string]string{"ns": "x"},
		nil, nil, nil, secv1alpha1.RuleActionAllow, "")

	reachability := NewReachability(allPods, false)
	reachability.Expect(Pod("x/b"), Pod("y/a"), true)
	reachability.ExpectSelf(allPods, true)

	testStep := []*TestStep{
		{
			"NamedPort 81",
			reachability,
			[]metav1.Object{builder.Get()},
			[]int{81},
			0,
		},
	}
	testCase := []*TestCase{
		{"ACNP Allow X/B to Y/A", testStep},
	}
	executeTests(t, testCase)
}

// testACNPPriorityOverrideDefaultDeny tests priority override in ACNP. It applies a higher priority ACNP to drop
// traffic from namespace Z to X/A, and in the meantime applies a lower priority ACNP to allow traffic from Z to X.
// It is tested with default deny k8s NetworkPolicies in all namespaces.
func testACNPPriorityOverrideDefaultDeny(t *testing.T) {
	builder1 := &ClusterNetworkPolicySpecBuilder{}
	builder1 = builder1.SetName("acnp-priority2").
		SetPriority(2).
		SetAppliedToGroup(nil, map[string]string{"ns": "x"}, nil, nil)
	builder1.AddIngress(v1.ProtocolTCP, &p80, nil, nil, nil, nil, map[string]string{"ns": "z"},
		nil, nil, nil, secv1alpha1.RuleActionAllow, "")

	builder2 := &ClusterNetworkPolicySpecBuilder{}
	builder2 = builder2.SetName("acnp-priority1").
		SetPriority(1).
		SetAppliedToGroup(map[string]string{"pod": "a"}, map[string]string{"ns": "x"}, nil, nil)
	builder2.AddIngress(v1.ProtocolTCP, &p80, nil, nil, nil, nil, map[string]string{"ns": "z"},
		nil, nil, nil, secv1alpha1.RuleActionDrop, "")

	// Ingress from ns:z to x/a will be dropped since acnp-priority1 has higher precedence.
	reachabilityBothACNP := NewReachability(allPods, false)
	reachabilityBothACNP.Expect(Pod("z/a"), Pod("x/b"), true)
	reachabilityBothACNP.Expect(Pod("z/a"), Pod("x/c"), true)
	reachabilityBothACNP.Expect(Pod("z/b"), Pod("x/b"), true)
	reachabilityBothACNP.Expect(Pod("z/b"), Pod("x/c"), true)
	reachabilityBothACNP.Expect(Pod("z/c"), Pod("x/b"), true)
	reachabilityBothACNP.Expect(Pod("z/c"), Pod("x/c"), true)
	reachabilityBothACNP.ExpectSelf(allPods, true)

	testStep := []*TestStep{
		{
			"Both ACNP",
			reachabilityBothACNP,
			[]metav1.Object{builder1.Get(), builder2.Get()},
			[]int{80},
			0,
		},
	}
	testCase := []*TestCase{
		{"ACNP PriorityOverride Default Deny", testStep},
	}
	executeTests(t, testCase)
}

// testACNPAllowNoDefaultIsolation tests that no default isolation rules are created for Policies.
func testACNPAllowNoDefaultIsolation(t *testing.T) {
	builder := &ClusterNetworkPolicySpecBuilder{}
	builder = builder.SetName("acnp-allow-x-ingress-y-egress-z").
		SetPriority(1.1).
		SetAppliedToGroup(nil, map[string]string{"ns": "x"}, nil, nil)
	builder.AddIngress(v1.ProtocolTCP, &p81, nil, nil, nil, nil, map[string]string{"ns": "y"},
		nil, nil, nil, secv1alpha1.RuleActionAllow, "")
	builder.AddEgress(v1.ProtocolTCP, &p81, nil, nil, nil, nil, map[string]string{"ns": "z"},
		nil, nil, nil, secv1alpha1.RuleActionAllow, "")

	reachability := NewReachability(allPods, true)
	testStep := []*TestStep{
		{
			"Port 81",
			reachability,
			[]metav1.Object{builder.Get()},
			[]int{81},
			0,
		},
	}
	testCase := []*TestCase{
		{"ACNP Allow No Default Isolation", testStep},
	}
	executeTests(t, testCase)
}

// testACNPDropEgress tests that a ACNP is able to drop egress traffic from pods labelled A to namespace Z.
func testACNPDropEgress(t *testing.T) {
	builder := &ClusterNetworkPolicySpecBuilder{}
	builder = builder.SetName("acnp-deny-a-to-z-egress").
		SetPriority(1.0).
		SetAppliedToGroup(map[string]string{"pod": "a"}, nil, nil, nil)
	builder.AddEgress(v1.ProtocolTCP, &p80, nil, nil, nil, nil, map[string]string{"ns": "z"},
		nil, nil, nil, secv1alpha1.RuleActionDrop, "")

	reachability := NewReachability(allPods, true)
	reachability.Expect(Pod("x/a"), Pod("z/a"), false)
	reachability.Expect(Pod("x/a"), Pod("z/b"), false)
	reachability.Expect(Pod("x/a"), Pod("z/c"), false)
	reachability.Expect(Pod("y/a"), Pod("z/a"), false)
	reachability.Expect(Pod("y/a"), Pod("z/b"), false)
	reachability.Expect(Pod("y/a"), Pod("z/c"), false)
	reachability.Expect(Pod("z/a"), Pod("z/b"), false)
	reachability.Expect(Pod("z/a"), Pod("z/c"), false)

	testStep := []*TestStep{
		{
			"Port 80",
			reachability,
			[]metav1.Object{builder.Get()},
			[]int{80},
			0,
		},
	}
	testCase := []*TestCase{
		{"ACNP Drop Egress From All Pod:a to NS:z", testStep},
	}
	executeTests(t, testCase)
}

// testBaselineNamespaceIsolation tests that a ACNP in the baseline Tier is able to enforce default namespace isolation,
// which can be later overridden by developer K8s NetworkPolicies.
func testBaselineNamespaceIsolation(t *testing.T) {
	builder := &ClusterNetworkPolicySpecBuilder{}
	nsExpOtherThanX := metav1.LabelSelectorRequirement{
		Key:      "ns",
		Operator: metav1.LabelSelectorOpNotIn,
		Values:   []string{"x"},
	}
	builder = builder.SetName("acnp-baseline-isolate-ns-x").
		SetTier("baseline").
		SetPriority(1.0).
		SetAppliedToGroup(nil, map[string]string{"ns": "x"}, nil, nil)
	builder.AddIngress(v1.ProtocolTCP, &p80, nil, nil, nil, nil, nil,
		nil, &[]metav1.LabelSelectorRequirement{nsExpOtherThanX},
		nil, secv1alpha1.RuleActionDrop, "")

	// create a K8s NetworkPolicy for Pods in namespace x to allow ingress traffic from Pods in the same namespace,
	// as well as from the y/a Pod. It should open up ingress from y/a since it's evaluated before the baseline tier.
	k8sNPBuilder := &NetworkPolicySpecBuilder{}
	k8sNPBuilder = k8sNPBuilder.SetName("x", "allow-ns-x-and-y-a").
		SetTypeIngress().
		AddIngress(v1.ProtocolTCP, &p80, nil, nil, nil,
			nil, map[string]string{"ns": "x"}, nil, nil).
		AddIngress(v1.ProtocolTCP, &p80, nil, nil, nil,
			map[string]string{"pod": "a"}, map[string]string{"ns": "y"}, nil, nil)

	reachability := NewReachability(allPods, true)
	reachability.Expect(Pod("y/b"), Pod("x/a"), false)
	reachability.Expect(Pod("y/c"), Pod("x/a"), false)
	reachability.Expect(Pod("z/a"), Pod("x/a"), false)
	reachability.Expect(Pod("z/b"), Pod("x/a"), false)
	reachability.Expect(Pod("z/c"), Pod("x/a"), false)
	reachability.Expect(Pod("y/b"), Pod("x/b"), false)
	reachability.Expect(Pod("y/c"), Pod("x/b"), false)
	reachability.Expect(Pod("z/a"), Pod("x/b"), false)
	reachability.Expect(Pod("z/b"), Pod("x/b"), false)
	reachability.Expect(Pod("z/c"), Pod("x/b"), false)
	reachability.Expect(Pod("y/b"), Pod("x/c"), false)
	reachability.Expect(Pod("y/c"), Pod("x/c"), false)
	reachability.Expect(Pod("z/a"), Pod("x/c"), false)
	reachability.Expect(Pod("z/b"), Pod("x/c"), false)
	reachability.Expect(Pod("z/c"), Pod("x/c"), false)

	testStep := []*TestStep{
		{
			"Port 80",
			reachability,
			[]metav1.Object{builder.Get(), k8sNPBuilder.Get()},
			[]int{80},
			0,
		},
	}
	testCase := []*TestCase{
		{"ACNP baseline tier namespace isolation", testStep},
	}
	executeTests(t, testCase)
	// Cleanup the K8s NetworkPolicy created for this test.
	failOnError(k8sUtils.CleanNetworkPolicies([]string{"x"}), t)
	time.Sleep(networkPolicyDelay)
}

// testACNPPriorityOverride tests priority overriding in three Policies. Those three Policies are applied in a specific order to
// test priority reassignment, and each controls a smaller set of traffic patterns as priority increases.
func testACNPPriorityOverride(t *testing.T) {
	builder1 := &ClusterNetworkPolicySpecBuilder{}
	builder1 = builder1.SetName("acnp-priority1").
		SetPriority(1.001).
		SetAppliedToGroup(map[string]string{"pod": "a"}, map[string]string{"ns": "x"}, nil, nil)
	podZBIP, _ := podIPs["z/b"]
	cidr := podZBIP + "/32"
	// Highest priority. Drops traffic from z/b to x/a.
	builder1.AddIngress(v1.ProtocolTCP, &p80, nil, nil, &cidr, nil, nil,
		nil, nil, nil, secv1alpha1.RuleActionDrop, "")

	builder2 := &ClusterNetworkPolicySpecBuilder{}
	builder2 = builder2.SetName("acnp-priority2").
		SetPriority(1.002).
		SetAppliedToGroup(map[string]string{"pod": "a"}, map[string]string{"ns": "x"}, nil, nil)
	// Medium priority. Allows traffic from z to x/a.
	builder2.AddIngress(v1.ProtocolTCP, &p80, nil, nil, nil, nil, map[string]string{"ns": "z"},
		nil, nil, nil, secv1alpha1.RuleActionAllow, "")

	builder3 := &ClusterNetworkPolicySpecBuilder{}
	builder3 = builder3.SetName("acnp-priority3").
		SetPriority(1.003).
		SetAppliedToGroup(nil, map[string]string{"ns": "x"}, nil, nil)
	// Lowest priority. Drops traffic from z to x.
	builder3.AddIngress(v1.ProtocolTCP, &p80, nil, nil, nil, nil, map[string]string{"ns": "z"},
		nil, nil, nil, secv1alpha1.RuleActionDrop, "")

	reachabilityTwoACNPs := NewReachability(allPods, true)
	reachabilityTwoACNPs.Expect(Pod("z/a"), Pod("x/b"), false)
	reachabilityTwoACNPs.Expect(Pod("z/a"), Pod("x/c"), false)
	reachabilityTwoACNPs.Expect(Pod("z/b"), Pod("x/b"), false)
	reachabilityTwoACNPs.Expect(Pod("z/b"), Pod("x/c"), false)
	reachabilityTwoACNPs.Expect(Pod("z/c"), Pod("x/b"), false)
	reachabilityTwoACNPs.Expect(Pod("z/c"), Pod("x/c"), false)

	reachabilityAllACNPs := NewReachability(allPods, true)
	reachabilityAllACNPs.Expect(Pod("z/a"), Pod("x/b"), false)
	reachabilityAllACNPs.Expect(Pod("z/a"), Pod("x/c"), false)
	reachabilityAllACNPs.Expect(Pod("z/b"), Pod("x/a"), false)
	reachabilityAllACNPs.Expect(Pod("z/b"), Pod("x/b"), false)
	reachabilityAllACNPs.Expect(Pod("z/b"), Pod("x/c"), false)
	reachabilityAllACNPs.Expect(Pod("z/c"), Pod("x/b"), false)
	reachabilityAllACNPs.Expect(Pod("z/c"), Pod("x/c"), false)

	testStepTwoACNP := []*TestStep{
		{
			"Two Policies with different priorities",
			reachabilityTwoACNPs,
			[]metav1.Object{builder3.Get(), builder2.Get()},
			[]int{80},
			0,
		},
	}
	// Create the Policies in specific order to make sure that priority re-assignments work as expected.
	testStepAll := []*TestStep{
		{
			"All three Policies",
			reachabilityAllACNPs,
			[]metav1.Object{builder3.Get(), builder1.Get(), builder2.Get()},
			[]int{80},
			0,
		},
	}
	testCase := []*TestCase{
		{"ACNP PriorityOverride Intermediate", testStepTwoACNP},
		{"ACNP PriorityOverride All", testStepAll},
	}
	executeTests(t, testCase)
}

// testACNPTierOverride tests tier priority overriding in three Policies.
// Each ACNP controls a smaller set of traffic patterns as tier priority increases.
func testACNPTierOverride(t *testing.T) {
	builder1 := &ClusterNetworkPolicySpecBuilder{}
	builder1 = builder1.SetName("acnp-tier-emergency").
		SetTier("emergency").
		SetPriority(100).
		SetAppliedToGroup(map[string]string{"pod": "a"}, map[string]string{"ns": "x"}, nil, nil)
	podZBIP, _ := podIPs["z/b"]
	cidr := podZBIP + "/32"
	// Highest priority tier. Drops traffic from z/b to x/a.
	builder1.AddIngress(v1.ProtocolTCP, &p80, nil, nil, &cidr, nil, nil,
		nil, nil, nil, secv1alpha1.RuleActionDrop, "")

	builder2 := &ClusterNetworkPolicySpecBuilder{}
	builder2 = builder2.SetName("acnp-tier-securityops").
		SetTier("securityops").
		SetPriority(10).
		SetAppliedToGroup(map[string]string{"pod": "a"}, map[string]string{"ns": "x"}, nil, nil)
	// Medium priority tier. Allows traffic from z to x/a.
	builder2.AddIngress(v1.ProtocolTCP, &p80, nil, nil, nil, nil, map[string]string{"ns": "z"},
		nil, nil, nil, secv1alpha1.RuleActionAllow, "")

	builder3 := &ClusterNetworkPolicySpecBuilder{}
	builder3 = builder3.SetName("acnp-tier-application").
		SetTier("application").
		SetPriority(1).
		SetAppliedToGroup(nil, map[string]string{"ns": "x"}, nil, nil)
	// Lowest priority tier. Drops traffic from z to x.
	builder3.AddIngress(v1.ProtocolTCP, &p80, nil, nil, nil, nil, map[string]string{"ns": "z"},
		nil, nil, nil, secv1alpha1.RuleActionDrop, "")

	reachabilityTwoACNPs := NewReachability(allPods, true)
	reachabilityTwoACNPs.Expect(Pod("z/a"), Pod("x/b"), false)
	reachabilityTwoACNPs.Expect(Pod("z/a"), Pod("x/c"), false)
	reachabilityTwoACNPs.Expect(Pod("z/b"), Pod("x/b"), false)
	reachabilityTwoACNPs.Expect(Pod("z/b"), Pod("x/c"), false)
	reachabilityTwoACNPs.Expect(Pod("z/c"), Pod("x/b"), false)
	reachabilityTwoACNPs.Expect(Pod("z/c"), Pod("x/c"), false)

	reachabilityAllACNPs := NewReachability(allPods, true)
	reachabilityAllACNPs.Expect(Pod("z/a"), Pod("x/b"), false)
	reachabilityAllACNPs.Expect(Pod("z/a"), Pod("x/c"), false)
	reachabilityAllACNPs.Expect(Pod("z/b"), Pod("x/a"), false)
	reachabilityAllACNPs.Expect(Pod("z/b"), Pod("x/b"), false)
	reachabilityAllACNPs.Expect(Pod("z/b"), Pod("x/c"), false)
	reachabilityAllACNPs.Expect(Pod("z/c"), Pod("x/b"), false)
	reachabilityAllACNPs.Expect(Pod("z/c"), Pod("x/c"), false)

	testStepTwoACNP := []*TestStep{
		{
			"Two Policies in different tiers",
			reachabilityTwoACNPs,
			[]metav1.Object{builder3.Get(), builder2.Get()},
			[]int{80},
			0,
		},
	}
	testStepAll := []*TestStep{
		{
			"All three Policies in different tiers",
			reachabilityAllACNPs,
			[]metav1.Object{builder3.Get(), builder1.Get(), builder2.Get()},
			[]int{80},
			0,
		},
	}
	testCase := []*TestCase{
		{"ACNP TierOverride Intermediate", testStepTwoACNP},
		{"ACNP TierOverride All", testStepAll},
	}
	executeTests(t, testCase)
}

// testACNPTierOverride tests tier priority overriding in three Policies with custom created tiers.
// Each ACNP controls a smaller set of traffic patterns as tier priority increases.
func testACNPCustomTiers(t *testing.T) {
	// Create two custom tiers with tier priority immediately next to each other.
	_, err := k8sUtils.CreateNewTier("high-priority", 245)
	failOnError(err, t)
	_, err = k8sUtils.CreateNewTier("low-priority", 246)
	failOnError(err, t)

	builder1 := &ClusterNetworkPolicySpecBuilder{}
	builder1 = builder1.SetName("acnp-tier-high").
		SetTier("high-priority").
		SetPriority(100).
		SetAppliedToGroup(map[string]string{"pod": "a"}, map[string]string{"ns": "x"}, nil, nil)
	// Medium priority tier. Allows traffic from z to x/a.
	builder1.AddIngress(v1.ProtocolTCP, &p80, nil, nil, nil, nil, map[string]string{"ns": "z"},
		nil, nil, nil, secv1alpha1.RuleActionAllow, "")

	builder2 := &ClusterNetworkPolicySpecBuilder{}
	builder2 = builder2.SetName("acnp-tier-low").
		SetTier("low-priority").
		SetPriority(1).
		SetAppliedToGroup(nil, map[string]string{"ns": "x"}, nil, nil)
	// Lowest priority tier. Drops traffic from z to x.
	builder2.AddIngress(v1.ProtocolTCP, &p80, nil, nil, nil, nil, map[string]string{"ns": "z"},
		nil, nil, nil, secv1alpha1.RuleActionDrop, "")

	reachabilityTwoACNPs := NewReachability(allPods, true)
	reachabilityTwoACNPs.Expect(Pod("z/a"), Pod("x/b"), false)
	reachabilityTwoACNPs.Expect(Pod("z/a"), Pod("x/c"), false)
	reachabilityTwoACNPs.Expect(Pod("z/b"), Pod("x/b"), false)
	reachabilityTwoACNPs.Expect(Pod("z/b"), Pod("x/c"), false)
	reachabilityTwoACNPs.Expect(Pod("z/c"), Pod("x/b"), false)
	reachabilityTwoACNPs.Expect(Pod("z/c"), Pod("x/c"), false)
	testStepTwoACNP := []*TestStep{
		{
			"Two Policies in different tiers",
			reachabilityTwoACNPs,
			[]metav1.Object{builder2.Get(), builder1.Get()},
			[]int{80},
			0,
		},
	}
	testCase := []*TestCase{
		{"ACNP Custom Tier priority", testStepTwoACNP},
	}
	executeTests(t, testCase)
	// Cleanup customed tiers. ACNPs created in those tiers need to be deleted first.
	failOnError(k8sUtils.CleanACNPs(), t)
	time.Sleep(networkPolicyDelay)
	failOnError(k8sUtils.DeleteTier("high-priority"), t)
	failOnError(k8sUtils.DeleteTier("low-priority"), t)
}

// testACNPPriorityConflictingRule tests that if there are two Policies in the cluster with rules that conflicts with
// each other, the ACNP with higher priority will prevail.
func testACNPPriorityConflictingRule(t *testing.T) {
	builder1 := &ClusterNetworkPolicySpecBuilder{}
	builder1 = builder1.SetName("acnp-drop").
		SetPriority(1).
		SetAppliedToGroup(nil, map[string]string{"ns": "x"}, nil, nil)
	builder1.AddIngress(v1.ProtocolTCP, &p80, nil, nil, nil, nil, map[string]string{"ns": "z"},
		nil, nil, nil, secv1alpha1.RuleActionDrop, "")

	builder2 := &ClusterNetworkPolicySpecBuilder{}
	builder2 = builder2.SetName("acnp-allow").
		SetPriority(2).
		SetAppliedToGroup(nil, map[string]string{"ns": "x"}, nil, nil)
	// The following ingress rule will take no effect as it is exactly the same as ingress rule of cnp-drop,
	// but cnp-allow has lower priority.
	builder2.AddIngress(v1.ProtocolTCP, &p80, nil, nil, nil, nil, map[string]string{"ns": "z"},
		nil, nil, nil, secv1alpha1.RuleActionAllow, "")

	reachabilityBothACNP := NewReachability(allPods, true)
	reachabilityBothACNP.Expect(Pod("z/a"), Pod("x/a"), false)
	reachabilityBothACNP.Expect(Pod("z/a"), Pod("x/b"), false)
	reachabilityBothACNP.Expect(Pod("z/a"), Pod("x/c"), false)
	reachabilityBothACNP.Expect(Pod("z/b"), Pod("x/a"), false)
	reachabilityBothACNP.Expect(Pod("z/b"), Pod("x/b"), false)
	reachabilityBothACNP.Expect(Pod("z/b"), Pod("x/c"), false)
	reachabilityBothACNP.Expect(Pod("z/c"), Pod("x/a"), false)
	reachabilityBothACNP.Expect(Pod("z/c"), Pod("x/b"), false)
	reachabilityBothACNP.Expect(Pod("z/c"), Pod("x/c"), false)

	testStep := []*TestStep{
		{
			"Both ACNP",
			reachabilityBothACNP,
			[]metav1.Object{builder1.Get(), builder2.Get()},
			[]int{80},
			0,
		},
	}
	testCase := []*TestCase{
		{"ACNP Priority Conflicting Rule", testStep},
	}
	executeTests(t, testCase)
}

// testACNPPriorityConflictingRule tests that if there are two rules in the cluster that conflicts with
// each other, the rule with higher precedence will prevail.
func testACNPRulePrioirty(t *testing.T) {
	builder1 := &ClusterNetworkPolicySpecBuilder{}
	// acnp-deny will apply to all pods in namespace x
	builder1 = builder1.SetName("acnp-deny").
		SetPriority(5).
		SetAppliedToGroup(nil, map[string]string{"ns": "x"}, nil, nil)
	builder1.AddEgress(v1.ProtocolTCP, &p80, nil, nil, nil, nil, map[string]string{"ns": "y"},
		nil, nil, nil, secv1alpha1.RuleActionDrop, "")
	// This rule should take no effect as it will be overridden by the first rule of cnp-allow
	builder1.AddEgress(v1.ProtocolTCP, &p80, nil, nil, nil, nil, map[string]string{"ns": "z"},
		nil, nil, nil, secv1alpha1.RuleActionDrop, "")

	builder2 := &ClusterNetworkPolicySpecBuilder{}
	// acnp-allow will also apply to all pods in namespace x
	builder2 = builder2.SetName("acnp-allow").
		SetPriority(5).
		SetAppliedToGroup(nil, map[string]string{"ns": "x"}, nil, nil)
	builder2.AddEgress(v1.ProtocolTCP, &p80, nil, nil, nil, nil, map[string]string{"ns": "z"},
		nil, nil, nil, secv1alpha1.RuleActionAllow, "")
	// This rule should take no effect as it will be overridden by the first rule of cnp-drop
	builder2.AddEgress(v1.ProtocolTCP, &p80, nil, nil, nil, nil, map[string]string{"ns": "y"},
		nil, nil, nil, secv1alpha1.RuleActionAllow, "")

	// Only egress from pods in namespace x to namespace y should be denied
	reachabilityBothACNP := NewReachability(allPods, true)
	reachabilityBothACNP.Expect(Pod("x/a"), Pod("y/a"), false)
	reachabilityBothACNP.Expect(Pod("x/b"), Pod("y/a"), false)
	reachabilityBothACNP.Expect(Pod("x/c"), Pod("y/a"), false)
	reachabilityBothACNP.Expect(Pod("x/a"), Pod("y/b"), false)
	reachabilityBothACNP.Expect(Pod("x/b"), Pod("y/b"), false)
	reachabilityBothACNP.Expect(Pod("x/c"), Pod("y/b"), false)
	reachabilityBothACNP.Expect(Pod("x/a"), Pod("y/c"), false)
	reachabilityBothACNP.Expect(Pod("x/b"), Pod("y/c"), false)
	reachabilityBothACNP.Expect(Pod("x/c"), Pod("y/c"), false)

	testStep := []*TestStep{
		{
			"Both ACNP",
			reachabilityBothACNP,
			[]metav1.Object{builder2.Get(), builder1.Get()},
			[]int{80},
			0,
		},
	}
	testCase := []*TestCase{
		{"ACNP Rule Priority", testStep},
	}
	executeTests(t, testCase)
}

// testACNPPortRange tests the port range in a ACNP can work.
func testACNPPortRange(t *testing.T) {
	builder := &ClusterNetworkPolicySpecBuilder{}
	builder = builder.SetName("acnp-deny-a-to-z-egress-port-range").
		SetPriority(1.0).
		SetAppliedToGroup(map[string]string{"pod": "a"}, nil, nil, nil)
	builder.AddEgress(v1.ProtocolTCP, &p8080, nil, &p8085, nil, nil, map[string]string{"ns": "z"},
		nil, nil, nil, secv1alpha1.RuleActionDrop, "acnp-port-range")

	reachability := NewReachability(allPods, true)
	reachability.Expect(Pod("x/a"), Pod("z/a"), false)
	reachability.Expect(Pod("x/a"), Pod("z/b"), false)
	reachability.Expect(Pod("x/a"), Pod("z/c"), false)
	reachability.Expect(Pod("y/a"), Pod("z/a"), false)
	reachability.Expect(Pod("y/a"), Pod("z/b"), false)
	reachability.Expect(Pod("y/a"), Pod("z/c"), false)
	reachability.Expect(Pod("z/a"), Pod("z/b"), false)
	reachability.Expect(Pod("z/a"), Pod("z/c"), false)

	var testSteps []*TestStep
	testSteps = append(testSteps, &TestStep{
		fmt.Sprintf("ACNP Drop Port 8080:8085"),
		reachability,
		[]metav1.Object{builder.Get()},
		[]int{8080, 8081, 8082, 8083, 8084, 8085},
		0,
	})

	testCase := []*TestCase{
		{"ACNP Drop Egress From All Pod:a to NS:z with a portRange", testSteps},
	}
	executeTests(t, testCase)
}

// testANPPortRange tests the port range in a ANP can work.
func testANPPortRange(t *testing.T) {
	builder := &AntreaNetworkPolicySpecBuilder{}
	builder = builder.SetName("y", "anp-deny-yb-to-xc-egress-port-range").
		SetPriority(1.0).
		SetAppliedToGroup(map[string]string{"pod": "b"}, nil)
	builder.AddEgress(v1.ProtocolTCP, &p8080, nil, &p8085, nil, map[string]string{"pod": "c"}, map[string]string{"ns": "x"},
		nil, nil, nil, secv1alpha1.RuleActionDrop, "anp-port-range")

	reachability := NewReachability(allPods, true)
	reachability.Expect(Pod("y/b"), Pod("x/c"), false)

	var testSteps []*TestStep
	testSteps = append(testSteps, &TestStep{
		fmt.Sprintf("ANP Drop Port 8080:8085"),
		reachability,
		[]metav1.Object{builder.Get()},
		[]int{8080, 8081, 8082, 8083, 8084, 8085},
		0,
	})

	testCase := []*TestCase{
		{"ANP Drop Egreee y/b to x/c with a portRange", testSteps},
	}
	executeTests(t, testCase)
}

// testANPBasic tests traffic from X/B to Y/A on port 80 will be dropped, after applying Antrea NetworkPolicy
// that specifies that. Also it tests that a K8s NetworkPolicy with same appliedTo will not affect its behavior.
// TODO: test with K8s NP having the same name and namespace as ANP after Issue #1173 is resolved.
func testANPBasic(t *testing.T) {
	builder := &AntreaNetworkPolicySpecBuilder{}
	builder = builder.SetName("y", "np1").
		SetPriority(1.0).
		SetAppliedToGroup(map[string]string{"pod": "a"}, nil)
	builder.AddIngress(v1.ProtocolTCP, &p80, nil, nil, nil, map[string]string{"pod": "b"}, map[string]string{"ns": "x"},
		nil, nil, nil, secv1alpha1.RuleActionDrop, "")

	reachability := NewReachability(allPods, true)
	reachability.Expect(Pod("x/b"), Pod("y/a"), false)
	testStep := []*TestStep{
		{
			"Port 80",
			reachability,
			[]metav1.Object{builder.Get()},
			[]int{80},
			0,
		},
	}
	// build a K8s NetworkPolicy that has the same appliedTo but allows all traffic.
	k8sNPBuilder := &NetworkPolicySpecBuilder{}
	k8sNPBuilder = k8sNPBuilder.SetName("y", "np2").
		SetPodSelector(map[string]string{"pod": "a"})
	k8sNPBuilder.AddIngress(v1.ProtocolTCP, &p80, nil, nil, nil,
		nil, nil, nil, nil)
	testStep2 := []*TestStep{
		{
			"Port 80",
			reachability,
			[]metav1.Object{builder.Get(), k8sNPBuilder.Get()},
			[]int{80},
			0,
		},
	}
	testCase := []*TestCase{
		{"ANP Drop X/B to Y/A", testStep},
		{"With K8s NetworkPolicy of the same name", testStep2},
	}
	executeTests(t, testCase)
}

// testAuditLoggingBasic tests that a audit log is generated when egress drop applied
func testAuditLoggingBasic(t *testing.T, data *TestData) {
	builder := &ClusterNetworkPolicySpecBuilder{}
	builder = builder.SetName("test-log-acnp-deny").
		SetPriority(1.0).
		SetAppliedToGroup(map[string]string{"pod": "a"}, map[string]string{"ns": "x"}, nil, nil)
	builder.AddEgress(v1.ProtocolTCP, &p80, nil, nil, nil, nil, map[string]string{"ns": "z"},
		nil, nil, nil, secv1alpha1.RuleActionDrop, "")
	builder.AddEgressLogging()

	_, err := k8sUtils.CreateOrUpdateACNP(builder.Get())
	failOnError(err, t)
	time.Sleep(networkPolicyDelay)

	// generate some traffic that will be dropped by test-log-acnp-deny
	k8sUtils.Probe("x", "a", "z", "a", p80)
	k8sUtils.Probe("x", "a", "z", "b", p80)
	k8sUtils.Probe("x", "a", "z", "c", p80)
	time.Sleep(networkPolicyDelay)

	podXA, _ := k8sUtils.GetPod("x", "a")
	// nodeName is guaranteed to be set at this stage, since the framework waits for all Pods to be in Running phase
	nodeName := podXA.Spec.NodeName
	antreaPodName, err := data.getAntreaPodOnNode(nodeName)
	if err != nil {
		t.Errorf("error occurred when trying to get the Antrea Agent pod running on node %s: %v", nodeName, err)
	}
	cmd := []string{"cat", logDir + logfileName}
	stdout, stderr, err := data.runCommandFromPod(antreaNamespace, antreaPodName, "antrea-agent", cmd)
	if err != nil || stderr != "" {
		t.Errorf("error occurred when inspecting the audit log file. err: %v, stderr: %v", err, stderr)
	}
	assert.Equalf(t, true, strings.Contains(stdout, "test-log-acnp-deny"), "audit log does not contain entries for test-log-acnp-deny")

	destinations := []string{"z/a", "z/b", "z/c"}
	srcIP, _ := podIPs["x/a"]
	for _, d := range destinations {
		dstIP, _ := podIPs[d]
		// The audit log should contain log entry `... Drop <ofPriority> SRC: <x/a IP> DEST: <z/* IP> ...`
		pattern := `Drop [0-9]+ SRC: ` + srcIP + ` DEST: ` + dstIP
		assert.Regexp(t, pattern, stdout, "audit log does not contain expected entry for x/a to %s", d)
	}
	failOnError(k8sUtils.CleanACNPs(), t)
}

func testAppliedToPerRule(t *testing.T) {
	builder := &AntreaNetworkPolicySpecBuilder{}
	builder = builder.SetName("y", "np1").SetPriority(1.0)
	anpATGrp1 := ANPRuleAppliedToSpec{PodSelector: map[string]string{"pod": "a"}, PodSelectorMatchExp: nil}
	anpATGrp2 := ANPRuleAppliedToSpec{PodSelector: map[string]string{"pod": "b"}, PodSelectorMatchExp: nil}
	builder.AddIngress(v1.ProtocolTCP, &p80, nil, nil, nil, map[string]string{"pod": "b"}, map[string]string{"ns": "x"},
		nil, nil, []ANPRuleAppliedToSpec{anpATGrp1}, secv1alpha1.RuleActionDrop, "")
	builder.AddIngress(v1.ProtocolTCP, &p80, nil, nil, nil, map[string]string{"pod": "b"}, map[string]string{"ns": "z"},
		nil, nil, []ANPRuleAppliedToSpec{anpATGrp2}, secv1alpha1.RuleActionDrop, "")

	reachability := NewReachability(allPods, true)
	reachability.Expect(Pod("x/b"), Pod("y/a"), false)
	reachability.Expect(Pod("z/b"), Pod("y/b"), false)
	testStep := []*TestStep{
		{
			"Port 80",
			reachability,
			[]metav1.Object{builder.Get()},
			[]int{80},
			0,
		},
	}

	builder2 := &ClusterNetworkPolicySpecBuilder{}
	builder2 = builder2.SetName("cnp1").SetPriority(1.0)
	cnpATGrp1 := ACNPRuleAppliedToSpec{PodSelector: map[string]string{"pod": "a"}, PodSelectorMatchExp: nil}
	cnpATGrp2 := ACNPRuleAppliedToSpec{
		PodSelector: map[string]string{"pod": "b"}, NSSelector: map[string]string{"ns": "y"},
		PodSelectorMatchExp: nil, NSSelectorMatchExp: nil}
	builder2.AddIngress(v1.ProtocolTCP, &p80, nil, nil, nil, map[string]string{"pod": "b"}, map[string]string{"ns": "x"},
		nil, nil, []ACNPRuleAppliedToSpec{cnpATGrp1}, secv1alpha1.RuleActionDrop, "")
	builder2.AddIngress(v1.ProtocolTCP, &p80, nil, nil, nil, map[string]string{"pod": "b"}, map[string]string{"ns": "z"},
		nil, nil, []ACNPRuleAppliedToSpec{cnpATGrp2}, secv1alpha1.RuleActionDrop, "")

	reachability2 := NewReachability(allPods, true)
	reachability2.Expect(Pod("x/b"), Pod("x/a"), false)
	reachability2.Expect(Pod("x/b"), Pod("y/a"), false)
	reachability2.Expect(Pod("x/b"), Pod("z/a"), false)
	reachability2.Expect(Pod("z/b"), Pod("y/b"), false)
	testStep2 := []*TestStep{
		{
			"Port 80",
			reachability2,
			[]metav1.Object{builder2.Get()},
			[]int{80},
			0,
		},
	}

	testCase := []*TestCase{
		{"ANP AppliedTo per rule", testStep},
		{"ACNP AppliedTo per rule", testStep2},
	}
	executeTests(t, testCase)
}

// executeTests runs all the tests in testList and prints results
func executeTests(t *testing.T, testList []*TestCase) {
	for _, testCase := range testList {
		log.Infof("running test case %s", testCase.Name)
		log.Debugf("cleaning-up previous policies and sleeping for %v", networkPolicyDelay)
		failOnError(k8sUtils.CleanACNPs(), t)
		failOnError(k8sUtils.CleanANPs(namespaces), t)
		time.Sleep(networkPolicyDelay)
		for _, step := range testCase.Steps {
			log.Infof("running step %s of test case %s", step.Name, testCase.Name)
			applyPolicies(t, step)
			reachability := step.Reachability
			start := time.Now()
			for _, port := range step.Port {
				k8sUtils.Validate(allPods, reachability, port)
			}
			step.Duration = time.Now().Sub(start)
			reachability.PrintSummary(true, true, true)

			_, wrong, _ := step.Reachability.Summary()
			if wrong != 0 {
				t.Errorf("failure -- %d wrong results", wrong)
			}
		}
	}
	allTestList = append(allTestList, testList...)
}

func applyPolicies(t *testing.T, step *TestStep) {
	for _, np := range step.Policies {
		if acnp, ok := np.(*secv1alpha1.ClusterNetworkPolicy); ok {
			log.Debugf("creating ACNP %v", acnp.Name)
			_, err := k8sUtils.CreateOrUpdateACNP(acnp)
			failOnError(err, t)
		} else if anp, ok := np.(*secv1alpha1.NetworkPolicy); ok {
			log.Debugf("creating ANP %v in namespace %v", anp.Name, anp.Namespace)
			_, err := k8sUtils.CreateOrUpdateANP(anp)
			failOnError(err, t)
		} else {
			k8sNP, _ := np.(*v1net.NetworkPolicy)
			log.Debugf("creating K8s NetworkPolicy %v in namespace %v", k8sNP.Name, k8sNP.Namespace)
			_, err := k8sUtils.CreateOrUpdateNetworkPolicy(k8sNP.Namespace, k8sNP)
			failOnError(err, t)
		}
	}
	if len(step.Policies) > 0 {
		log.Debugf("Sleeping for %v for all policies to take effect", networkPolicyDelay)
		time.Sleep(networkPolicyDelay)
	}
}

// printResults summarizes test results for all the testcases
func printResults() {
	fmt.Printf("\n\n---------------- Test Results ------------------\n\n")
	failCount := 0
	for _, testCase := range allTestList {
		fmt.Printf("Test %s:\n", testCase.Name)
		testFailed := false
		for _, step := range testCase.Steps {
			_, wrong, comparison := step.Reachability.Summary()
			var result string
			if wrong == 0 {
				result = "success"
			} else {
				result = fmt.Sprintf("failure -- %d wrong results", wrong)
				testFailed = true
			}
			fmt.Printf("\tStep %s on port %d, duration %d seconds, result: %s\n",
				step.Name, step.Port, int(step.Duration.Seconds()), result)
			fmt.Printf("\n%s\n", comparison.PrettyPrint("\t\t"))
		}
		if testFailed {
			failCount++
		}
		fmt.Printf("\n\n")
	}
	fmt.Printf("=== TEST FAILURES: %d/%d ===\n", failCount, len(allTestList))
	fmt.Printf("\n\n")
}

func TestAntreaPolicy(t *testing.T) {
	data, err := setupTest(t)
	if err != nil {
		t.Fatalf("Error when setting up test: %v", err)
	}
	defer teardownTest(t, data)
	initialize(t, data)

	t.Run("TestGroupValidateAntreaNativePolicies", func(t *testing.T) {
		t.Run("Case=ACNPNoPriority", func(t *testing.T) { testInvalidACNPNoPriority(t) })
		t.Run("Case=ACNPRuleNameNotUniqueDenied", func(t *testing.T) { testInvalidACNPRuleNameNotUnique(t) })
		t.Run("Case=ACNPTierDoesNotExistDenied", func(t *testing.T) { testInvalidACNPTierDoesNotExist(t) })
		t.Run("Case=ACNPPortRangePortUnsetDenied", func(t *testing.T) { testInvalidACNPPortRangePortUnset(t) })
		t.Run("Case=ACNPPortRangePortEndPortSmallDenied", func(t *testing.T) { testInvalidACNPPortRangeEndPortSmall(t) })
		t.Run("Case=ANPNoPriority", func(t *testing.T) { testInvalidANPNoPriority(t) })
		t.Run("Case=ANPRuleNameNotUniqueDenied", func(t *testing.T) { testInvalidANPRuleNameNotUnique(t) })
		t.Run("Case=ANPTierDoesNotExistDenied", func(t *testing.T) { testInvalidANPTierDoesNotExist(t) })
		t.Run("Case=ANPPortRangePortUnsetDenied", func(t *testing.T) { testInvalidANPPortRangePortUnset(t) })
		t.Run("Case=ANPPortRangePortEndPortSmallDenied", func(t *testing.T) { testInvalidANPPortRangeEndPortSmall(t) })
	})

	t.Run("TestGroupValidateTiers", func(t *testing.T) {
		t.Run("Case=TierOverlapPriorityDenied", func(t *testing.T) { testInvalidTierPriorityOverlap(t) })
		t.Run("Case=TierOverlapReservedTierPriorityDenied", func(t *testing.T) { testInvalidTierReservedPriority(t) })
		t.Run("Case=TierPriorityUpdateDenied", func(t *testing.T) { testInvalidTierPriorityUpdate(t) })
		t.Run("Case=TierACNPReferencedDeleteDenied", func(t *testing.T) { testInvalidTierACNPRefDelete(t) })
		t.Run("Case=TierANPRefDeleteDenied", func(t *testing.T) { testInvalidTierANPRefDelete(t) })
		t.Run("Case=TierReservedDeleteDenied", func(t *testing.T) { testInvalidTierReservedDelete(t) })
	})

	t.Run("TestGroupMutateAntreaNativePolicies", func(t *testing.T) {
		t.Run("Case=ACNPNoTierSetDefaultTier", func(t *testing.T) { testMutateACNPNoTier(t) })
		t.Run("Case=ANPNoTierSetDefaultTier", func(t *testing.T) { testMutateANPNoTier(t) })
		t.Run("Case=ANPNoRuleNameSetRuleName", func(t *testing.T) { testMutateANPNoRuleName(t) })
		t.Run("Case=ACNPNoRuleNameSetRuleName", func(t *testing.T) { testMutateACNPNoRuleName(t) })
	})

	t.Run("TestGroupDefaultDENY", func(t *testing.T) {
		// testcases below require default deny k8s NetworkPolicies to work
		applyDefaultDenyToAllNamespaces(k8sUtils, namespaces)
		t.Run("Case=ACNPAllowXBtoA", func(t *testing.T) { testACNPAllowXBtoA(t) })
		t.Run("Case=ACNPAllowXBtoYA", func(t *testing.T) { testACNPAllowXBtoYA(t) })
		t.Run("Case=ACNPPriorityOverrideDefaultDeny", func(t *testing.T) { testACNPPriorityOverrideDefaultDeny(t) })
		cleanupDefaultDenyNPs(k8sUtils, namespaces)
	})

	t.Run("TestGroupNoK8sNP", func(t *testing.T) {
		// testcases below do not depend on underlying k8s NetworkPolicies
		t.Run("Case=ACNPAllowNoDefaultIsolation", func(t *testing.T) { testACNPAllowNoDefaultIsolation(t) })
		t.Run("Case=ACNPDropEgress", func(t *testing.T) { testACNPDropEgress(t) })
		t.Run("Case=ACNPPortRange", func(t *testing.T) { testACNPPortRange(t) })
		t.Run("Case=ACNPBaselinePolicy", func(t *testing.T) { testBaselineNamespaceIsolation(t) })
		t.Run("Case=ACNPPrioirtyOverride", func(t *testing.T) { testACNPPriorityOverride(t) })
		t.Run("Case=ACNPTierOverride", func(t *testing.T) { testACNPTierOverride(t) })
		t.Run("Case=ACNPCustomTiers", func(t *testing.T) { testACNPCustomTiers(t) })
		t.Run("Case=ACNPPriorityConflictingRule", func(t *testing.T) { testACNPPriorityConflictingRule(t) })
		t.Run("Case=ACNPRulePriority", func(t *testing.T) { testACNPRulePrioirty(t) })
		t.Run("Case=ANPPortRange", func(t *testing.T) { testANPPortRange(t) })
		t.Run("Case=ANPBasic", func(t *testing.T) { testANPBasic(t) })
		t.Run("Case=AppliedToPerRule", func(t *testing.T) { testAppliedToPerRule(t) })

	})
	// print results for reachability tests
	printResults()

	t.Run("TestGroupAuditLogging", func(t *testing.T) {
		t.Run("Case=AuditLoggingBasic", func(t *testing.T) { testAuditLoggingBasic(t, data) })
	})
	k8sUtils.Cleanup(namespaces)
}

func TestAntreaPolicyStatus(t *testing.T) {
	data, err := setupTest(t)
	if err != nil {
		t.Fatalf("Error when setting up test: %v", err)
	}
	defer teardownTest(t, data)
	skipIfAntreaPolicyDisabled(t, data)

	_, _, cleanupFunc := createAndWaitForPod(t, data, data.createNginxPodOnNode, "server-0", controlPlaneNodeName())
	defer cleanupFunc()
	_, _, cleanupFunc = createAndWaitForPod(t, data, data.createNginxPodOnNode, "server-1", workerNodeName(1))
	defer cleanupFunc()

	anpBuilder := &AntreaNetworkPolicySpecBuilder{}
	anpBuilder = anpBuilder.SetName(testNamespace, "anp-applied-to-two-nodes").
		SetPriority(1.0).
		SetAppliedToGroup(map[string]string{"app": "nginx"}, nil)
	anpBuilder.AddIngress(v1.ProtocolTCP, &p80, nil, nil, nil, map[string]string{"pod": "b"}, map[string]string{"ns": "x"},
		nil, nil, nil, secv1alpha1.RuleActionAllow, "")
	anp := anpBuilder.Get()
	log.Debugf("creating ANP %v", anp.Name)
	_, err = data.securityClient.NetworkPolicies(anp.Namespace).Create(context.TODO(), anp, metav1.CreateOptions{})
	assert.NoError(t, err)
	defer data.securityClient.NetworkPolicies(anp.Namespace).Delete(context.TODO(), anp.Name, metav1.DeleteOptions{})

	acnpBuilder := &ClusterNetworkPolicySpecBuilder{}
	acnpBuilder = acnpBuilder.SetName("acnp-applied-to-two-nodes").
		SetPriority(1.0).
		SetAppliedToGroup(map[string]string{"app": "nginx"}, nil, nil, nil)
	acnpBuilder.AddIngress(v1.ProtocolTCP, &p80, nil, nil, nil, map[string]string{"pod": "b"}, map[string]string{"ns": "x"},
		nil, nil, nil, secv1alpha1.RuleActionAllow, "")
	acnp := acnpBuilder.Get()
	log.Debugf("creating ACNP %v", acnp.Name)
	_, err = data.securityClient.ClusterNetworkPolicies().Create(context.TODO(), acnp, metav1.CreateOptions{})
	assert.NoError(t, err)
	defer data.securityClient.ClusterNetworkPolicies().Delete(context.TODO(), acnp.Name, metav1.DeleteOptions{})

	expectedStatus := secv1alpha1.NetworkPolicyStatus{
		Phase:                secv1alpha1.NetworkPolicyRealized,
		ObservedGeneration:   1,
		CurrentNodesRealized: 2,
		DesiredNodesRealized: 2,
	}
	err = wait.Poll(100*time.Millisecond, 3*time.Second, func() (bool, error) {
		anp, err := data.securityClient.NetworkPolicies(anp.Namespace).Get(context.TODO(), anp.Name, metav1.GetOptions{})
		if err != nil {
			return false, err
		}
		return anp.Status == expectedStatus, nil
	})
	assert.NoError(t, err, "Antrea NetworkPolicy failed to reach expected status")
	err = wait.Poll(100*time.Millisecond, 3*time.Second, func() (bool, error) {
		anp, err := data.securityClient.ClusterNetworkPolicies().Get(context.TODO(), acnp.Name, metav1.GetOptions{})
		if err != nil {
			return false, err
		}
		return anp.Status == expectedStatus, nil
	})
	assert.NoError(t, err, "Antrea ClusterNetworkPolicy failed to reach expected status")
}

// TestANPNetworkPolicyStatsWithDropAction tests antreanetworkpolicystats can correctly collect dropped packets stats from ANP if
// networkpolicystats feature is enabled
func TestANPNetworkPolicyStatsWithDropAction(t *testing.T) {
	data, err := setupTest(t)
	if err != nil {
		t.Fatalf("Error when setting up test: %v", err)
	}
	defer teardownTest(t, data)
	skipIfAntreaPolicyDisabled(t, data)

	if err := testData.mutateAntreaConfigMap(func(data map[string]string) {
		antreaControllerConf, _ := data["antrea-controller.conf"]
		antreaControllerConf = strings.Replace(antreaControllerConf, "#  NetworkPolicyStats: false", "  NetworkPolicyStats: true", 1)
		data["antrea-controller.conf"] = antreaControllerConf
		antreaAgentConf, _ := data["antrea-agent.conf"]
		antreaAgentConf = strings.Replace(antreaAgentConf, "#  NetworkPolicyStats: false", "  NetworkPolicyStats: true", 1)
		data["antrea-agent.conf"] = antreaAgentConf
	}, true, true); err != nil {
		t.Fatalf("Failed to enable NetworkPolicyStats feature: %v", err)
	}

	serverName, serverIPs, cleanupFunc := createAndWaitForPod(t, data, data.createNginxPodOnNode, "test-server-", "")
	defer cleanupFunc()

	clientName, _, cleanupFunc := createAndWaitForPod(t, data, data.createBusyboxPodOnNode, "test-client-", "")
	defer cleanupFunc()
	k8sUtils, err = NewKubernetesUtils(data)
	failOnError(err, t)
	p10 := float64(10)
	intstr80 := intstr.FromInt(80)
	dropAction := secv1alpha1.RuleActionDrop
	selectorB := metav1.LabelSelector{MatchLabels: map[string]string{"antrea-e2e": clientName}}
	selectorC := metav1.LabelSelector{MatchLabels: map[string]string{"antrea-e2e": serverName}}
	protocol := v1.ProtocolUDP

	var anp = &secv1alpha1.NetworkPolicy{
		ObjectMeta: metav1.ObjectMeta{Namespace: testNamespace, Name: "np1", Labels: map[string]string{"antrea-e2e": "np1"}},
		Spec: secv1alpha1.NetworkPolicySpec{
			AppliedTo: []secv1alpha1.NetworkPolicyPeer{
				{PodSelector: &selectorC},
			},
			Priority: p10,
			Ingress: []secv1alpha1.Rule{
				{
					Ports: []secv1alpha1.NetworkPolicyPort{
						{
							Port:     &intstr80,
							Protocol: &protocol,
						},
					},
					From: []secv1alpha1.NetworkPolicyPeer{
						{
							PodSelector: &selectorB,
						},
					},
					Action: &dropAction,
				},
			},
			Egress: []secv1alpha1.Rule{},
		},
	}

	if _, err = k8sUtils.CreateOrUpdateANP(anp); err != nil {
		failOnError(fmt.Errorf("create ANP failed for ANP %s: %v", anp.Name, err), t)
	}

	// Wait for a few seconds in case that connections are established before policies are enforced.
	time.Sleep(networkPolicyDelay)

	sessionsPerAddressFamily := 10
	var wg sync.WaitGroup
	for i := 0; i < sessionsPerAddressFamily; i++ {
		wg.Add(1)
		go func() {
			if clusterInfo.podV4NetworkCIDR != "" {
				cmd := []string{"/bin/sh", "-c", fmt.Sprintf("echo test | nc -w 4 -u %s 80", serverIPs.ipv4.String())}
				data.runCommandFromPod(testNamespace, clientName, busyboxContainerName, cmd)
			}
			if clusterInfo.podV6NetworkCIDR != "" {
				cmd := []string{"/bin/sh", "-c", fmt.Sprintf("echo test | nc -w 4 -u %s 80", serverIPs.ipv6.String())}
				data.runCommandFromPod(testNamespace, clientName, busyboxContainerName, cmd)
			}
			wg.Done()
		}()
	}
	wg.Wait()

	totalSessions := 0
	if clusterInfo.podV4NetworkCIDR != "" {
		totalSessions += sessionsPerAddressFamily
	}
	if clusterInfo.podV6NetworkCIDR != "" {
		totalSessions += sessionsPerAddressFamily
	}

	if err := wait.Poll(5*time.Second, defaultTimeout, func() (bool, error) {
		stats, err := data.crdClient.StatsV1alpha1().AntreaNetworkPolicyStats(testNamespace).Get(context.TODO(), "np1", metav1.GetOptions{})
		if err != nil {
			return false, err
		}
		t.Logf("Got AntreaNetworkPolicy stats: %v", stats)
		if stats.TrafficStats.Sessions != int64(totalSessions) {
			return false, nil
		}
		if stats.TrafficStats.Packets < stats.TrafficStats.Sessions || stats.TrafficStats.Bytes < stats.TrafficStats.Sessions {
			return false, fmt.Errorf("neither 'Packets' nor 'Bytes' should be smaller than 'Sessions'")
		}
		return true, nil
	}); err != nil {
		failOnError(err, t)
	}
	k8sUtils.Cleanup(namespaces)
}<|MERGE_RESOLUTION|>--- conflicted
+++ resolved
@@ -37,15 +37,6 @@
 
 // common for all tests.
 var (
-<<<<<<< HEAD
-	allPods          []Pod
-	k8sUtils         *KubernetesUtils
-	allTestList      []*TestCase
-	pods, namespaces []string
-	podIPs           map[string]string
-	p80, p81, p8080  int
-	p8085            int32
-=======
 	allPods                []Pod
 	k8sUtils               *KubernetesUtils
 	allTestList            []*TestCase
@@ -53,7 +44,6 @@
 	podIPs                 map[string]string
 	p80, p81, p8080, p8082 int
 	p8081, p8085           int32
->>>>>>> 78b484c3
 )
 
 const (
@@ -93,11 +83,8 @@
 	p80 = 80
 	p81 = 81
 	p8080 = 8080
-<<<<<<< HEAD
-=======
 	p8081 = 8081
 	p8082 = 8082
->>>>>>> 78b484c3
 	p8085 = 8085
 	pods = []string{"a", "b", "c"}
 	namespaces = []string{"x", "y", "z"}
@@ -283,8 +270,6 @@
 	acnp := builder.Get()
 	log.Debugf("creating ACNP %v", acnp.Name)
 	if _, err := k8sUtils.CreateOrUpdateACNP(acnp); err == nil {
-<<<<<<< HEAD
-=======
 		// Above creation of ACNP must fail as it is an invalid spec.
 		failOnError(invalidNpErr, t)
 	}
@@ -319,7 +304,6 @@
 	acnp := builder.Get()
 	log.Debugf("creating ACNP %v", acnp.Name)
 	if _, err := k8sUtils.CreateOrUpdateACNP(acnp); err == nil {
->>>>>>> 78b484c3
 		// Above creation of ACNP must fail as it is an invalid spec.
 		failOnError(invalidNpErr, t)
 	}
