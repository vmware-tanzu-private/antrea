// Copyright 2021 Antrea Authors
//
// Licensed under the Apache License, Version 2.0 (the "License");
// you may not use this file except in compliance with the License.
// You may obtain a copy of the License at
//
//     http://www.apache.org/licenses/LICENSE-2.0
//
// Unless required by applicable law or agreed to in writing, software
// distributed under the License is distributed on an "AS IS" BASIS,
// WITHOUT WARRANTIES OR CONDITIONS OF ANY KIND, either express or implied.
// See the License for the specific language governing permissions and
// limitations under the License.

package featuregates

import (
	"encoding/json"
	"net/http"
	"net/http/httptest"
	"os"
	"testing"

	"github.com/stretchr/testify/assert"
	"github.com/stretchr/testify/require"
	v1 "k8s.io/api/core/v1"
	metav1 "k8s.io/apimachinery/pkg/apis/meta/v1"
	"k8s.io/client-go/kubernetes/fake"
	"k8s.io/component-base/featuregate"

	"antrea.io/antrea/pkg/features"
	"antrea.io/antrea/pkg/util/runtime"
)

var (
	egressStatus    string
	multicastStatus string
)

func Test_getGatesResponse(t *testing.T) {
	tests := []struct {
		name string
		cfg  *Config
		want []Response
	}{
		{
			name: "mutated AntreaPolicy feature gate, agent mode",
			cfg: &Config{
				FeatureGates: map[string]bool{
					"AntreaPolicy": false,
				},
			},
			want: []Response{
				{Component: "agent", Name: "AntreaIPAM", Status: "Disabled", Version: "ALPHA"},
				{Component: "agent", Name: "AntreaPolicy", Status: "Disabled", Version: "BETA"},
				{Component: "agent", Name: "AntreaProxy", Status: "Enabled", Version: "BETA"},
				{Component: "agent", Name: "CleanupStaleUDPSvcConntrack", Status: "Disabled", Version: "ALPHA"},
				{Component: "agent", Name: "Egress", Status: egressStatus, Version: "BETA"},
<<<<<<< HEAD
				{Component: "agent", Name: "EndpointSlice", Status: "Enabled", Version: "BETA"},
				{Component: "agent", Name: "ExternalNode", Status: "Disabled", Version: "ALPHA"},
=======
				{Component: "agent", Name: "EndpointSlice", Status: "Enabled"},
				{Component: "agent", Name: "AntreaIPAM", Status: "Disabled", Version: "ALPHA"},
				{Component: "agent", Name: "Traceflow", Status: "Enabled", Version: "BETA"},
>>>>>>> cabf851c
				{Component: "agent", Name: "FlowExporter", Status: "Disabled", Version: "ALPHA"},
				{Component: "agent", Name: "IPsecCertAuth", Status: "Disabled", Version: "ALPHA"},
				{Component: "agent", Name: "L7NetworkPolicy", Status: "Disabled", Version: "ALPHA"},
				{Component: "agent", Name: "LoadBalancerModeDSR", Status: "Disabled", Version: "ALPHA"},
				{Component: "agent", Name: "Multicast", Status: multicastStatus, Version: "BETA"},
				{Component: "agent", Name: "Multicluster", Status: "Disabled", Version: "ALPHA"},
				{Component: "agent", Name: "NetworkPolicyStats", Status: "Enabled", Version: "BETA"},
				{Component: "agent", Name: "NodePortLocal", Status: "Enabled", Version: "BETA"},
				{Component: "agent", Name: "SecondaryNetwork", Status: "Disabled", Version: "ALPHA"},
				{Component: "agent", Name: "ServiceExternalIP", Status: "Disabled", Version: "ALPHA"},
				{Component: "agent", Name: "SupportBundleCollection", Status: "Disabled", Version: "ALPHA"},
				{Component: "agent", Name: "TopologyAwareHints", Status: "Enabled", Version: "BETA"},
				{Component: "agent", Name: "Traceflow", Status: "Enabled", Version: "BETA"},
				{Component: "agent", Name: "TrafficControl", Status: "Disabled", Version: "ALPHA"},
			},
		},
	}
	for _, tt := range tests {
		t.Run(tt.name, func(t *testing.T) {
			got := getFeatureGatesResponse(tt.cfg, AgentMode)
			assert.Equal(t, got, tt.want, "The feature gates for Antrea agent are not correct")
		})
	}
}

func Test_getGatesWindowsResponse(t *testing.T) {
	tests := []struct {
		name string
		cfg  *Config
		want []Response
	}{
		{
			name: "mutated AntreaPolicy feature gate, agent windows mode",
			cfg: &Config{
				FeatureGates: map[string]bool{
					"AntreaPolicy": false,
				},
			},
			want: []Response{
				{Component: "agent-windows", Name: "AntreaPolicy", Status: "Disabled", Version: "BETA"},
				{Component: "agent-windows", Name: "AntreaProxy", Status: "Enabled", Version: "BETA"},
				{Component: "agent-windows", Name: "EndpointSlice", Status: "Enabled", Version: "BETA"},
				{Component: "agent-windows", Name: "ExternalNode", Status: "Disabled", Version: "ALPHA"},
				{Component: "agent-windows", Name: "FlowExporter", Status: "Disabled", Version: "ALPHA"},
				{Component: "agent-windows", Name: "NetworkPolicyStats", Status: "Enabled", Version: "BETA"},
				{Component: "agent-windows", Name: "NodePortLocal", Status: "Enabled", Version: "BETA"},
				{Component: "agent-windows", Name: "SupportBundleCollection", Status: "Disabled", Version: "ALPHA"},
				{Component: "agent-windows", Name: "TopologyAwareHints", Status: "Enabled", Version: "BETA"},
				{Component: "agent-windows", Name: "Traceflow", Status: "Enabled", Version: "BETA"},
				{Component: "agent-windows", Name: "TrafficControl", Status: "Disabled", Version: "ALPHA"},
			},
		},
	}
	for _, tt := range tests {
		t.Run(tt.name, func(t *testing.T) {
			got := getFeatureGatesResponse(tt.cfg, AgentWindowsMode)
			assert.Equal(t, got, tt.want, "The feature gates for Antrea agent windows are not correct")
		})
	}
}

func TestGetStatus(t *testing.T) {
	assert.Equal(t, "Enabled", getStatus(true))
	assert.Equal(t, "Disabled", getStatus(false))
}

func TestHandleFunc(t *testing.T) {
	fakeClient := fake.NewSimpleClientset(
		&v1.Pod{
			ObjectMeta: metav1.ObjectMeta{
				Name:      "antrea-controller-wotqiwth",
				Namespace: "kube-system",
			},
			Spec: v1.PodSpec{
				Volumes: []v1.Volume{{
					Name: "antrea-config",
					VolumeSource: v1.VolumeSource{ConfigMap: &v1.ConfigMapVolumeSource{
						LocalObjectReference: v1.LocalObjectReference{
							Name: "antrea-config-aswieut",
						},
					}},
				}}},
		},
		&v1.ConfigMap{
			ObjectMeta: metav1.ObjectMeta{Namespace: "kube-system", Name: "antrea-config-aswieut"},
			Data: map[string]string{
				"antrea-agent.conf":      "#configmap-value",
				"antrea-controller.conf": "#configmap-value",
			},
		},
		&v1.ConfigMap{
			ObjectMeta: metav1.ObjectMeta{Namespace: "kube-system", Name: "antrea-windows-config-xqwiwuv", Labels: map[string]string{"app": "antrea"}},
			Data: map[string]string{
				"antrea-agent.conf": "#configmap-value",
			},
		},
	)

	os.Setenv("POD_NAME", "antrea-controller-wotqiwth")
	os.Setenv("ANTREA_CONFIG_MAP_NAME", "antrea-config-aswieut")

	handler := HandleFunc(fakeClient)
	req, err := http.NewRequest(http.MethodGet, "", nil)
	require.Nil(t, err)

	recorder := httptest.NewRecorder()
	handler.ServeHTTP(recorder, req)
	require.Equal(t, http.StatusOK, recorder.Code)

	var resp []Response
	err = json.Unmarshal(recorder.Body.Bytes(), &resp)
	require.Nil(t, err)

	for _, v := range resp {
		df, ok := features.DefaultAntreaFeatureGates[featuregate.Feature(v.Name)]
		require.True(t, ok)
		assert.Equal(t, v.Status, getStatus(df.Default))
		assert.Equal(t, v.Version, string(df.PreRelease))
	}
}

func Test_getControllerGatesResponse(t *testing.T) {
	tests := []struct {
		name string
		want []Response
	}{
		{
			name: "good path",
			want: []Response{
				{Component: "controller", Name: "AdminNetworkPolicy", Status: "Disabled", Version: "ALPHA"},
				{Component: "controller", Name: "AntreaIPAM", Status: "Disabled", Version: "ALPHA"},
				{Component: "controller", Name: "AntreaPolicy", Status: "Enabled", Version: "BETA"},
				{Component: "controller", Name: "Egress", Status: egressStatus, Version: "BETA"},
				{Component: "controller", Name: "IPsecCertAuth", Status: "Disabled", Version: "ALPHA"},
				{Component: "controller", Name: "L7NetworkPolicy", Status: "Disabled", Version: "ALPHA"},
				{Component: "controller", Name: "Multicast", Status: multicastStatus, Version: "BETA"},
				{Component: "controller", Name: "Multicluster", Status: "Disabled", Version: "ALPHA"},
				{Component: "controller", Name: "NetworkPolicyStats", Status: "Enabled", Version: "BETA"},
				{Component: "controller", Name: "NodeIPAM", Status: "Enabled", Version: "BETA"},
				{Component: "controller", Name: "ServiceExternalIP", Status: "Disabled", Version: "ALPHA"},
				{Component: "controller", Name: "SupportBundleCollection", Status: "Disabled", Version: "ALPHA"},
				{Component: "controller", Name: "Traceflow", Status: "Enabled", Version: "BETA"},
			},
		},
	}
	for _, tt := range tests {
		t.Run(tt.name, func(t *testing.T) {
			got := getFeatureGatesResponse(&Config{}, ControllerMode)
			assert.Equal(t, got, tt.want, "The feature gates for Antrea Controller are not correct")
		})
	}
}

func init() {
	egressStatus = "Enabled"
	multicastStatus = "Enabled"
	if runtime.IsWindowsPlatform() {
		egressStatus = "Disabled"
		multicastStatus = "Disabled"
	}
}<|MERGE_RESOLUTION|>--- conflicted
+++ resolved
@@ -56,14 +56,8 @@
 				{Component: "agent", Name: "AntreaProxy", Status: "Enabled", Version: "BETA"},
 				{Component: "agent", Name: "CleanupStaleUDPSvcConntrack", Status: "Disabled", Version: "ALPHA"},
 				{Component: "agent", Name: "Egress", Status: egressStatus, Version: "BETA"},
-<<<<<<< HEAD
-				{Component: "agent", Name: "EndpointSlice", Status: "Enabled", Version: "BETA"},
+				{Component: "agent", Name: "EndpointSlice", Status: "Enabled"},
 				{Component: "agent", Name: "ExternalNode", Status: "Disabled", Version: "ALPHA"},
-=======
-				{Component: "agent", Name: "EndpointSlice", Status: "Enabled"},
-				{Component: "agent", Name: "AntreaIPAM", Status: "Disabled", Version: "ALPHA"},
-				{Component: "agent", Name: "Traceflow", Status: "Enabled", Version: "BETA"},
->>>>>>> cabf851c
 				{Component: "agent", Name: "FlowExporter", Status: "Disabled", Version: "ALPHA"},
 				{Component: "agent", Name: "IPsecCertAuth", Status: "Disabled", Version: "ALPHA"},
 				{Component: "agent", Name: "L7NetworkPolicy", Status: "Disabled", Version: "ALPHA"},
