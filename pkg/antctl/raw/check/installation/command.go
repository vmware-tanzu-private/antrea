// Copyright 2024 Antrea Authors.
//
// Licensed under the Apache License, Version 2.0 (the "License");
// you may not use this file except in compliance with the License.
// You may obtain a copy of the License at
//
//     http://www.apache.org/licenses/LICENSE-2.0
//
// Unless required by applicable law or agreed to in writing, software
// distributed under the License is distributed on an "AS IS" BASIS,
// WITHOUT WARRANTIES OR CONDITIONS OF ANY KIND, either express or implied.
// See the License for the specific language governing permissions and
// limitations under the License.

package installation

import (
	"context"
<<<<<<< HEAD
=======
	"crypto/rand"
	"errors"
>>>>>>> 9125f284
	"fmt"
	"net"
	"os"
	"time"

	"github.com/fatih/color"
	"github.com/spf13/cobra"
	corev1 "k8s.io/api/core/v1"
	metav1 "k8s.io/apimachinery/pkg/apis/meta/v1"
	"k8s.io/client-go/kubernetes"
	"k8s.io/client-go/rest"

	"antrea.io/antrea/pkg/antctl/raw/check"
)

func Command() *cobra.Command {
	o := newOptions()
	command := &cobra.Command{
		Use:   "installation",
		Short: "Runs post installation checks",
		RunE: func(cmd *cobra.Command, args []string) error {
			return Run(o)
		},
	}
	command.Flags().StringVarP(&o.antreaNamespace, "Namespace", "n", o.antreaNamespace, "Configure Namespace in which Antrea is running")
	return command
}

type options struct {
	antreaNamespace string
}

func newOptions() *options {
	return &options{
		antreaNamespace: "kube-system",
	}
}

const (
	testNamespacePrefix         = "antrea-test"
	clientDeploymentName        = "test-client"
	echoSameNodeDeploymentName  = "echo-same-node"
	echoOtherNodeDeploymentName = "echo-other-node"
	kindEchoName                = "echo"
	kindClientName              = "client"
	agentDaemonSetName          = "antrea-agent"
	deploymentImage             = "registry.k8s.io/e2e-test-images/agnhost:2.29"
	podReadyTimeout             = 1 * time.Minute
)

type notRunnableError struct {
	reason string
}

func (e notRunnableError) Error() string {
	return fmt.Sprintf("test is not runnable: %s", e.reason)
}

func newNotRunnableError(reason string) notRunnableError {
	return notRunnableError{reason: reason}
}

type Test interface {
	// Run executes the test using the provided testContext. It returns a non-nil error when the test doesn't succeed.
	// If a test is not runnable, notRunnableError should be wrapped in the returned error.
	Run(ctx context.Context, testContext *testContext) error
}

var testsRegistry = make(map[string]Test)

func RegisterTest(name string, test Test) {
	testsRegistry[name] = test
}

type testContext struct {
	client           kubernetes.Interface
	config           *rest.Config
	clusterName      string
	antreaNamespace  string
	clientPods       []corev1.Pod
	echoSameNodePod  *corev1.Pod
	echoOtherNodePod *corev1.Pod
	namespace        string
}

func Run(o *options) error {
	client, config, clusterName, err := check.NewClient()
	if err != nil {
		return fmt.Errorf("unable to create Kubernetes client: %s", err)
	}
	ctx := context.Background()
	testContext := NewTestContext(client, config, clusterName, o)
	if err := testContext.setup(ctx); err != nil {
		return err
	}
	var numSuccess, numFailure, numSkipped int
	for name, test := range testsRegistry {
		testContext.Header("Running test: %s", name)
		if err := test.Run(ctx, testContext); err != nil {
			if errors.As(err, new(notRunnableError)) {
				testContext.Warning("Test %s was skipped: %v", name, err)
				numSkipped++
			} else {
				testContext.Fail("Test %s failed: %v", name, err)
				numFailure++
			}
		} else {
			testContext.Success("Test %s passed", name)
			numSuccess++
		}
	}
<<<<<<< HEAD
	testContext.Log("Test finished")
	check.Teardown(ctx, testContext.client, testContext.clusterName, testContext.namespace)
=======
	testContext.Log("Test finished: %v tests succeeded, %v tests failed, %v tests were skipped", numSuccess, numFailure, numSkipped)
	testContext.teardown(ctx)
	if numFailure > 0 {
		return fmt.Errorf("%v/%v tests failed", numFailure, len(testsRegistry))
	}
>>>>>>> 9125f284
	return nil
}

func agnhostConnectCommand(ip string, port string) []string {
	hostPort := net.JoinHostPort(ip, port)
	return []string{"/agnhost", "connect", hostPort, "--timeout=5s"}
}

func newService(name string, selector map[string]string, port int) *corev1.Service {
	return &corev1.Service{
		ObjectMeta: metav1.ObjectMeta{
			Name: name,
		},
		Spec: corev1.ServiceSpec{
			Type: corev1.ServiceTypeClusterIP,
			Ports: []corev1.ServicePort{
				{Name: name, Port: int32(port)},
			},
			Selector: selector,
		},
	}
}

func NewTestContext(client kubernetes.Interface, config *rest.Config, clusterName string, o *options) *testContext {
	return &testContext{
		client:          client,
		config:          config,
		clusterName:     clusterName,
		antreaNamespace: o.antreaNamespace,
		namespace:       check.GenerateRandomNamespace(testNamespacePrefix),
	}
}

func (t *testContext) setup(ctx context.Context) error {
	t.Log("Test starting....")
	_, err := t.client.AppsV1().DaemonSets(t.antreaNamespace).Get(ctx, agentDaemonSetName, metav1.GetOptions{})
	if err != nil {
		return fmt.Errorf("unable to determine status of Antrea DaemonSet: %w", err)
	}
	t.Log("Creating Namespace %s for post installation tests...", t.namespace)
	_, err = t.client.CoreV1().Namespaces().Create(ctx, &corev1.Namespace{ObjectMeta: metav1.ObjectMeta{Name: t.namespace}}, metav1.CreateOptions{})
	if err != nil {
		return fmt.Errorf("unable to create Namespace %s: %s", t.namespace, err)
	}
	t.Log("Deploying echo-same-node Service %s...", echoSameNodeDeploymentName)
	svc := newService(echoSameNodeDeploymentName, map[string]string{"name": echoSameNodeDeploymentName}, 80)
	_, err = t.client.CoreV1().Services(t.namespace).Create(ctx, svc, metav1.CreateOptions{})
	if err != nil {
		return err
	}
	commonToleration := []corev1.Toleration{
		{
			Key:      "node-role.kubernetes.io/control-plane",
			Operator: "Exists",
			Effect:   "NoSchedule",
		},
	}
	echoDeployment := check.NewDeployment(check.DeploymentParameters{
		Name:    echoSameNodeDeploymentName,
		Role:    kindEchoName,
		Port:    80,
		Image:   deploymentImage,
		Command: []string{"/agnhost", "netexec", "--http-port=80"},
		Affinity: &corev1.Affinity{
			PodAffinity: &corev1.PodAffinity{
				RequiredDuringSchedulingIgnoredDuringExecution: []corev1.PodAffinityTerm{
					{
						LabelSelector: &metav1.LabelSelector{
							MatchExpressions: []metav1.LabelSelectorRequirement{
								{
									Key:      "name",
									Operator: metav1.LabelSelectorOpIn,
									Values:   []string{clientDeploymentName},
								},
							},
						},
						TopologyKey: "kubernetes.io/hostname",
					},
				},
			},
		},
		Tolerations: commonToleration,
		Labels:      map[string]string{"app": echoSameNodeDeploymentName},
	})
	_, err = t.client.AppsV1().Deployments(t.namespace).Create(ctx, echoDeployment, metav1.CreateOptions{})
	if err != nil {
		return fmt.Errorf("unable to create Deployment %s: %s", echoSameNodeDeploymentName, err)
	}
	t.Log("Deploying client Deployment %s...", clientDeploymentName)
	clientDeployment := check.NewDeployment(check.DeploymentParameters{
		Name:        clientDeploymentName,
		Role:        kindClientName,
		Image:       deploymentImage,
		Command:     []string{"/agnhost", "pause"},
		Port:        80,
		Tolerations: commonToleration,
		Labels:      map[string]string{"app": clientDeploymentName},
	})
	_, err = t.client.AppsV1().Deployments(t.namespace).Create(ctx, clientDeployment, metav1.CreateOptions{})
	if err != nil {
		return fmt.Errorf("unable to create Deployment %s: %s", clientDeploymentName, err)
	}

	t.Log("Deploying echo-other-node Service %s...", echoOtherNodeDeploymentName)
	svc = newService(echoOtherNodeDeploymentName, map[string]string{"name": echoOtherNodeDeploymentName}, 80)
	_, err = t.client.CoreV1().Services(t.namespace).Create(ctx, svc, metav1.CreateOptions{})
	if err != nil {
		return err
	}
	echoOtherNodeDeployment := check.NewDeployment(check.DeploymentParameters{
		Name:    echoOtherNodeDeploymentName,
		Role:    kindEchoName,
		Port:    80,
		Image:   deploymentImage,
		Command: []string{"/agnhost", "netexec", "--http-port=80"},
		Affinity: &corev1.Affinity{
			PodAntiAffinity: &corev1.PodAntiAffinity{
				RequiredDuringSchedulingIgnoredDuringExecution: []corev1.PodAffinityTerm{
					{
						LabelSelector: &metav1.LabelSelector{
							MatchExpressions: []metav1.LabelSelectorRequirement{
								{Key: "name", Operator: metav1.LabelSelectorOpIn, Values: []string{clientDeploymentName}},
							},
						},
						TopologyKey: "kubernetes.io/hostname",
					},
				},
			},
		},
		Tolerations: commonToleration,
		Labels:      map[string]string{"app": echoOtherNodeDeploymentName},
	})
	nodes, err := t.client.CoreV1().Nodes().List(ctx, metav1.ListOptions{})
	if err != nil {
		return fmt.Errorf("unable to list Nodes: %s", err)
	}
	if len(nodes.Items) >= 2 {
		_, err = t.client.AppsV1().Deployments(t.namespace).Create(ctx, echoOtherNodeDeployment, metav1.CreateOptions{})
		if err != nil {
			return fmt.Errorf("unable to create Deployment %s: %s", echoOtherNodeDeploymentName, err)
		}
		if err := check.WaitForDeploymentsReady(ctx, time.Second, podReadyTimeout, t.client, t.clusterName, t.namespace, clientDeploymentName, echoSameNodeDeploymentName, echoOtherNodeDeploymentName); err != nil {
			return err
		}
		podList, err := t.client.CoreV1().Pods(t.namespace).List(ctx, metav1.ListOptions{LabelSelector: "name=" + echoOtherNodeDeploymentName})
		if err != nil {
			return fmt.Errorf("unable to list Echo Other Node Pod: %s", err)
		}
		if len(podList.Items) > 0 {
			t.echoOtherNodePod = &podList.Items[0]
		}
	} else {
		t.Log("skipping other Node Deployments as multiple Nodes are not available")
		if err := check.WaitForDeploymentsReady(ctx, time.Second, podReadyTimeout, t.client, t.clusterName, t.namespace, clientDeploymentName, echoSameNodeDeploymentName); err != nil {
			return err
		}
	}
	podList, err := t.client.CoreV1().Pods(t.namespace).List(ctx, metav1.ListOptions{LabelSelector: "kind=" + kindClientName})
	if err != nil {
		return fmt.Errorf("unable to list client Pods: %s", err)
	}
	t.clientPods = podList.Items
	podList, err = t.client.CoreV1().Pods(t.namespace).List(ctx, metav1.ListOptions{LabelSelector: "name=" + echoSameNodeDeploymentName})
	if err != nil {
		return fmt.Errorf("unable to list Echo Same Node Pod: %s", err)
	}
	if len(podList.Items) > 0 {
		t.echoSameNodePod = &podList.Items[0]
	}
	t.Log("Deployment is validated successfully")
	return nil
}

func (t *testContext) Log(format string, a ...interface{}) {
	fmt.Fprintf(os.Stdout, fmt.Sprintf("[%s] ", t.clusterName)+format+"\n", a...)
}

func (t *testContext) Success(format string, a ...interface{}) {
	fmt.Fprintf(os.Stdout, fmt.Sprintf("[%s] ", t.clusterName)+color.GreenString(format, a...)+"\n")
}

func (t *testContext) Fail(format string, a ...interface{}) {
	fmt.Fprintf(os.Stdout, fmt.Sprintf("[%s] ", t.clusterName)+color.RedString(format, a...)+"\n")
}

func (t *testContext) Warning(format string, a ...interface{}) {
	fmt.Fprintf(os.Stdout, fmt.Sprintf("[%s] ", t.clusterName)+color.YellowString(format, a...)+"\n")
}

func (t *testContext) Header(format string, a ...interface{}) {
	t.Log("-------------------------------------------------------------------------------------------")
	t.Log(format, a...)
	t.Log("-------------------------------------------------------------------------------------------")
}<|MERGE_RESOLUTION|>--- conflicted
+++ resolved
@@ -16,11 +16,7 @@
 
 import (
 	"context"
-<<<<<<< HEAD
-=======
-	"crypto/rand"
 	"errors"
->>>>>>> 9125f284
 	"fmt"
 	"net"
 	"os"
@@ -132,16 +128,11 @@
 			numSuccess++
 		}
 	}
-<<<<<<< HEAD
-	testContext.Log("Test finished")
+	testContext.Log("Test finished: %v tests succeeded, %v tests failed, %v tests were skipped", numSuccess, numFailure, numSkipped)
 	check.Teardown(ctx, testContext.client, testContext.clusterName, testContext.namespace)
-=======
-	testContext.Log("Test finished: %v tests succeeded, %v tests failed, %v tests were skipped", numSuccess, numFailure, numSkipped)
-	testContext.teardown(ctx)
 	if numFailure > 0 {
 		return fmt.Errorf("%v/%v tests failed", numFailure, len(testsRegistry))
 	}
->>>>>>> 9125f284
 	return nil
 }
 
