# Getting Started

Antrea is super easy to install. All the Antrea components are
containerized and can be installed using the Kubernetes deployment
manifest.

![antrea-demo](https://user-images.githubusercontent.com/2495809/94325574-e7876500-ff53-11ea-9ecd-6dedef339fac.gif)

## Ensuring requirements are satisfied

When using `kubeadm` to create the Kubernetes cluster, passing
`--pod-network-cidr=<CIDR Range for Pods>` to `kubeadm init` will enable
`NodeIpamController`. Clusters created with kubeadm will always have
`CNI` plugins enabled. Refer to
[Creating a cluster with kubeadm](https://kubernetes.io/docs/setup/production-environment/tools/kubeadm/create-cluster-kubeadm)
for more information about setting up a Kubernetes cluster with `kubeadm`.

When the cluster is deployed by other means then:

* To enable `NodeIpamController`, `kube-controller-manager` should be started
with the following flags:
  - `--cluster-cidr=<CIDR Range for Pods>`
  - `--allocate-node-cidrs=true`

* To enable `CNI` network plugins, `kubelet` should be started with the
`--network-plugin=cni` flag.

* To enable masquerading of traffic for Service cluster IP via iptables,
`kube-proxy` should be started with the `--cluster-cidr=<CIDR Range for Pods>`
flag.

As for OVS, when using the built-in kernel module, kernel version >= 4.4 is
required. On the other hand, when building it from OVS sources, OVS
version >= 2.6.0 is required.

Red Hat Enterprise Linux and CentOS 7.x use kernel 3.10, but as changes to
OVS kernel modules are regularly backported to these kernel versions, they
should work with Antrea, starting with version 7.4.

In case a node does not have a supported OVS module installed,
you can install it following the instructions at:
[Installing Open vSwitch](https://docs.openvswitch.org/en/latest/intro/install).

Some experimental features disabled by default may have additional requirements,
please refer to the [Feature Gates documentation](feature-gates.md) to determine
whether it applies to you.

Antrea will work out-of-the-box on most popular Operating Systems. Known issues
encountered when running Antrea on specific OSes are documented
[here](os-issues.md).

## Installation

To deploy a released version of Antrea, pick a deployment manifest from the
[list of releases](https://github.com/vmware-tanzu/antrea/releases). For any
given release `<TAG>` (e.g. `v0.1.0`), you can deploy Antrea as follows:

```bash
kubectl apply -f https://github.com/vmware-tanzu/antrea/releases/download/<TAG>/antrea.yml
```

To deploy the latest version of Antrea (built from the master branch), use the
checked-in [deployment yaml](/build/yamls/antrea.yml):

```bash
kubectl apply -f https://raw.githubusercontent.com/vmware-tanzu/antrea/master/build/yamls/antrea.yml
```

If you want to add Windows Nodes to your cluster, please refer to the
installation instructions in [windows.md](windows.md).

Antrea supports some experimental features that can be enabled or disabled,
please refer to the [Feature Gates documentation](feature-gates.md) for more
information.

### Deploying Antrea on a Cluster with Existing CNI

The instructions above only apply when deploying Antrea in a new cluster. If you
need to migrate your existing cluster from another CNI plugin to Antrea, you
will need to do the following:

 * Delete previous CNI, including all resources (K8s objects, iptables rules,
 interfaces, ...) created by that CNI.
 * Deploy Antrea.
 * Restart all Pods in the CNI network in order for Antrea to set-up networking
 for them. This does not apply to Pods which use the Node's network namespace
 (i.e. Pods configured with `hostNetwork: true`). You may use `kubectl drain` to
 drain each Node or reboot all your Nodes.

While this is in-progress, networking will be disrupted in your cluster. After
deleting the previous CNI, existing Pods may not be reachable anymore.

For example, when migrating from Flannel to Antrea, you will need to do the
following:

1. Delete Flannel with `kubectl delete -f <path to your Flannel YAML manifest>`.
2. Delete Flannel bridge and tunnel interface with `ip link delete flannel.1 &&
ip link delete flannel cni0` **on each Node**.
3. Ensure [requirements](#ensuring-requirements-are-satisfied) are satisfied.
4. [Deploy Antrea](#installation).
5. Drain and uncordon Nodes one-by-one. For each Node, run `kubectl drain
--ignore-daemonsets <node name> && kubectl uncordon <node name>`. The
`--ignore-daemonsets` flag will ignore DaemonSet-managed Pods, including the
Antrea Agent Pods. If you have any other DaemonSet-managed Pods (besides the
Antrea ones and system ones such as kube-proxy), they will be ignored and will
not be drained from the Node. Refer to the [Kubernetes
documentation](https://kubernetes.io/docs/tasks/administer-cluster/safely-drain-node/)
for more information. Alternatively, you can also restart all the Pods yourself,
or simply reboot your Nodes.

To build the image locally, you can follow the instructions in the [Contributor
Guide](/CONTRIBUTING.md#building-and-testing-your-change).

Antrea components can also be run manually as processes for development
purposes. See [Manual Installation](manual-installation.md) for
information.

### Deploying Antrea in Kind

To deploy Antrea in a [Kind](https://github.com/kubernetes-sigs/kind) cluster,
please refer to this [guide](kind.md).

### Deploying Antrea in EKS and GKE

Antrea can be deployed in NetworkPolicy only mode to an EKS cluster or a GKE
cluster, and enforce NetworkPolicies for the cluster.

* To deploy Antrea in an EKS cluster, please refer to [the EKS installation guide](eks-installation.md).
* To deploy Antrea in a GKE cluster, please refer to [the GKE installation guide](gke-installation.md).
<<<<<<< HEAD
=======

### Deploying Antrea with IPsec Encryption

Antrea supports encrypting GRE tunnel traffic with IPsec. To deploy Antrea with
IPsec encryption enabled, please refer to this [guide](ipsec-tunnel.md).
>>>>>>> 2ef4f1dd

### Deploying Antrea with Custom Certificates

By default, Antrea generates the certificates needed for itself to run. To
provide your own certificates, please refer to [Securing Control Plane](securing-control-plane.md).

### Antctl: Installation and Usage

To use antctl, the Antrea command-line tool, please refer to this
<<<<<<< HEAD
[guide](/docs/antctl.md).

## Features

### Antrea Network Policy
Besides Kubernetes NetworkPolicy, Antrea also implements its own Network Policy
CRDs, which provide advanced features including: policy priority, tiering, deny
action, external entity, and policy statistics. For more information on usage of
Antrea Network Policies, refer to the [Antrea Network Policy document](antrea-network-policy.md).

### IPsec Encryption
Antrea supports encrypting GRE tunnel traffic with IPsec. To deploy Antrea with
IPsec encryption enabled, please refer to [this guide](/docs/ipsec-tunnel.md).

### Network Flow Visibility
Antrea supports exporting network flow information using IPFIX, and provides a
reference cookbook on how to visualize the exported network flows using Elastic
Stack and Kibana dashboards. For more information, refer to the [network flow
visibility document](network-flow-visibility.md).

### Octant UI
Antrea ships with an Octant UI plugin which can show runtime information of Antrea
components and perform Antrea Traceflow operations. Refer to [this guide](octant-plugin-installation.md)
to learn how to install Octant and the Antrea plugin.

### OVS Hardware Offload
Antrea can offload OVS flow processing to the NICs that support OVS kernel
hardware offload using TC. The hardware offload can improve OVS performance
significantly. For more information on how to configure OVS offload, refer to
the [OVS hardware offload guide](ovs-offload.md).

### Prometheus Metrics
Antrea supports exporting metrics to Prometheus. For more information, refer to
the [Prometheus integration document](prometheus-integration.md).

### Traceflow
Traceflow is a very useful network diagnosis feature in Antrea. It can trace
and report the forwarding path of a specified packet in the Antrea network.
For usage of this feature, refer to the [Traceflow user guide](traceflow-guide.md).
=======
[guide](antctl.md).
>>>>>>> 2ef4f1dd
<|MERGE_RESOLUTION|>--- conflicted
+++ resolved
@@ -127,14 +127,6 @@
 
 * To deploy Antrea in an EKS cluster, please refer to [the EKS installation guide](eks-installation.md).
 * To deploy Antrea in a GKE cluster, please refer to [the GKE installation guide](gke-installation.md).
-<<<<<<< HEAD
-=======
-
-### Deploying Antrea with IPsec Encryption
-
-Antrea supports encrypting GRE tunnel traffic with IPsec. To deploy Antrea with
-IPsec encryption enabled, please refer to this [guide](ipsec-tunnel.md).
->>>>>>> 2ef4f1dd
 
 ### Deploying Antrea with Custom Certificates
 
@@ -144,7 +136,6 @@
 ### Antctl: Installation and Usage
 
 To use antctl, the Antrea command-line tool, please refer to this
-<<<<<<< HEAD
 [guide](/docs/antctl.md).
 
 ## Features
@@ -183,7 +174,4 @@
 ### Traceflow
 Traceflow is a very useful network diagnosis feature in Antrea. It can trace
 and report the forwarding path of a specified packet in the Antrea network.
-For usage of this feature, refer to the [Traceflow user guide](traceflow-guide.md).
-=======
-[guide](antctl.md).
->>>>>>> 2ef4f1dd
+For usage of this feature, refer to the [Traceflow user guide](traceflow-guide.md).