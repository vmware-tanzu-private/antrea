--- conflicted
+++ resolved
@@ -12,74 +12,11 @@
 Use `antrea-agent -h` to see complete options.
 
 ### Configuration
-<<<<<<< HEAD
 The `antrea-agent` configuration file specifies the agent configuration
 parameters. For all the agent configuration parameters of a Linux Node, refer to
 this [base configuration file](/build/yamls/base/conf/antrea-agent.conf).
 For all the configuration parameters of a Windows Node, refer to this [base
 configuration file](/build/yamls/windows/base/conf/antrea-agent.conf)
-=======
-
-```yaml
-# clientConnection specifies the kubeconfig file and client connection settings for the agent
-# to communicate with the apiserver.
-#clientConnection:
-  # Path of the kubeconfig file that is used to configure access to a K8s cluster.
-  # If not specified, InClusterConfig will be used.
-  #kubeconfig: <PATH_TO_KUBE_CONF>
-
-# antreaClientConnection specifies the kubeconfig file and client connection settings for the
-# agent to communicate with the Antrea Controller apiserver.
-#antreaClientConnection:
-  # Path of the kubeconfig file that is used to configure access to the Antrea Controller
-  # apiserver. If not specified, InClusterConfig will be used.
-  #kubeconfig: <PATH_TO_ANTREA_KUBE_CONF>
-
-# Name of the OpenVSwitch bridge antrea-agent will create and use.
-# Make sure it doesn't conflict with your existing OpenVSwitch bridges.
-#ovsBridge: br-int
-
-# Datapath type to use for the OpenVSwitch bridge created by Antrea. Supported values are:
-# - system
-# - netdev
-# 'system' is the default value and corresponds to the kernel datapath. Use 'netdev' to run
-# OVS in userspace mode. Userspace mode requires the tun device driver to be available.
-#ovsDatapathType: system
-
-# Name of the gateway interface for the local Pod subnet. antrea-agent will create the interface on the OVS bridge.
-# Make sure it doesn't conflict with your existing interfaces.
-#hostGateway: antrea-gw0
-
-# Encapsulation mode for communication between Pods across Nodes, supported values:
-# - geneve (default)
-# - vxlan
-# - gre
-# - stt
-#tunnelType: geneve
-
-# Whether or not to enable IPsec encryption of tunnel traffic. IPsec encryption is only supported
-# for the GRE tunnel type.
-#enableIPSecTunnel: false
-
-# Default MTU to use for the host gateway interface and the network interface of each Pod.
-# If omitted, antrea-agent will discover the MTU of the Node's primary interface and
-# also adjust MTU to accommodate for tunnel encapsulation overhead (if applicable).
-#defaultMTU: 1450
-
-# CIDR Range for services in cluster. It's required to support egress network policy, should
-# be set to the same value as the one specified by --service-cluster-ip-range for kube-apiserver.
-#serviceCIDR: 10.96.0.0/12
-
-# Mount location of the /proc directory. The default is "/host", which is appropriate when
-# antrea-agent is run as part of the Antrea DaemonSet (and the host's /proc directory is mounted
-# as /host/proc in the antrea-agent container). When running antrea-agent as a process,
-# hostProcPathPrefix should be set to "/" in the YAML config.
-#hostProcPathPrefix: /host
-
-# The port for the antrea-agent APIServer to serve on.
-#apiPort: 10350
-```
->>>>>>> 2ef4f1dd
 
 ## antrea-controller
 
@@ -93,33 +30,9 @@
 Use `antrea-controller -h` to see complete options.
 
 ### Configuration
-<<<<<<< HEAD
 The `antrea-controller` configuration file specifies the controller
 configuration parameters. For all the controller configuration parameters,
 refer to this [base configuration file](/build/yamls/base/conf/antrea-controller.conf).
-=======
-
-```yaml
-# clientConnection specifies the kubeconfig file and client connection settings for the 
-# controller to communicate with the apiserver.
-clientConnection:
-  # Path of the kubeconfig file that is used to configure access to a K8s cluster.
-  # If not specified, InClusterConfig will be used, which handles API host discovery and authentication automatically.
-  #kubeconfig: <PATH_TO_KUBE_CONF>
-
-# The port for the antrea-controller APIServer to serve on.
-#apiPort: 10349
-
-# Indicates whether to use auto-generated self-signed TLS certificate.
-# If false, A Secret named "antrea-controller-tls" must be provided with the following keys:
-#   ca.crt: <CA certificate>
-#   tls.crt: <TLS certificate>
-#   tls.key: <TLS private key>
-# And the Secret must be mounted to directory "/var/run/antrea/antrea-controller-tls" of the
-# antrea-controller container.
-#selfSignedCert: true
-```
->>>>>>> 2ef4f1dd
 
 ## CNI configuration
 
