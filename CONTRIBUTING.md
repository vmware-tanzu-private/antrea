--- conflicted
+++ resolved
@@ -132,7 +132,6 @@
 and *merged* sorts of commits.
 
 To make it easier for reviewers to review your PR, consider the following:
-<<<<<<< HEAD
 1. Follow the golang [coding conventions](https://github.com/golang/go/wiki/CodeReviewComments).
 2. Format your code with `make golangci-fix`; if the [linters](ci/README.md) flag an issue that
    cannot be fixed automatically, an error message will be displayed so you can address the issue.
@@ -143,12 +142,6 @@
 cases to our [automated test suite](ci/README.md) to guarantee enough
 coverage. A PR that makes significant code changes without contributing new test
 cases will be flagged by reviewers and will not be accepted.
-=======
-
-1. Follow the golang [coding conventions](https://github.com/golang/go/wiki/CodeReviewComments)
-2. Follow [git commit](https://chris.beams.io/posts/git-commit/) guidelines.
-3. Follow [logging](https://github.com/kubernetes/community/blob/master/contributors/devel/sig-instrumentation/logging.md) guidelines.
->>>>>>> 2ef4f1dd
 
 ### Building and testing your change
 
