// Copyright 2019 Antrea Authors
//
// Licensed under the Apache License, Version 2.0 (the "License");
// you may not use this file except in compliance with the License.
// You may obtain a copy of the License at
//
//     http://www.apache.org/licenses/LICENSE-2.0
//
// Unless required by applicable law or agreed to in writing, software
// distributed under the License is distributed on an "AS IS" BASIS,
// WITHOUT WARRANTIES OR CONDITIONS OF ANY KIND, either express or implied.
// See the License for the specific language governing permissions and
// limitations under the License.

package main

import (
	"fmt"
	"net"
	"net/http"
	"os"
<<<<<<< HEAD
	"strconv"
=======
>>>>>>> f8ad50d7
	"time"

	"github.com/prometheus/client_golang/prometheus"
	"github.com/prometheus/client_golang/prometheus/promhttp"
	genericopenapi "k8s.io/apiserver/pkg/endpoints/openapi"
	genericapiserver "k8s.io/apiserver/pkg/server"
	genericoptions "k8s.io/apiserver/pkg/server/options"
	"github.com/prometheus/client_golang/prometheus"
	"github.com/prometheus/client_golang/prometheus/promhttp"
	"k8s.io/client-go/informers"
	"k8s.io/klog"

	"github.com/vmware-tanzu/antrea/pkg/apiserver"
	"github.com/vmware-tanzu/antrea/pkg/apiserver/openapi"
	"github.com/vmware-tanzu/antrea/pkg/apiserver/storage"
	"github.com/vmware-tanzu/antrea/pkg/controller/networkpolicy"
	"github.com/vmware-tanzu/antrea/pkg/controller/networkpolicy/store"
	"github.com/vmware-tanzu/antrea/pkg/k8s"
	"github.com/vmware-tanzu/antrea/pkg/monitor"
	"github.com/vmware-tanzu/antrea/pkg/signals"
	"github.com/vmware-tanzu/antrea/pkg/version"
)

// informerDefaultResync is the default resync period if a handler doesn't specify one.
// Use the same default value as kube-controller-manager:
// https://github.com/kubernetes/kubernetes/blob/release-1.17/pkg/controller/apis/config/v1alpha1/defaults.go#L120
const informerDefaultResync = 12 * time.Hour

// run starts Antrea Controller with the given options and waits for termination signal.
func run(o *Options) error {
	klog.Infof("Starting Antrea Controller (version %s)", version.GetFullVersion())
	// Create K8s Clientset, CRD Clientset and SharedInformerFactory for the given config.
	client, crdClient, err := k8s.CreateClients(o.config.ClientConnection)
	if err != nil {
		return fmt.Errorf("error creating K8s clients: %v", err)
	}
	informerFactory := informers.NewSharedInformerFactory(client, informerDefaultResync)
	podInformer := informerFactory.Core().V1().Pods()
	namespaceInformer := informerFactory.Core().V1().Namespaces()
	networkPolicyInformer := informerFactory.Networking().V1().NetworkPolicies()
	nodeInformer := informerFactory.Core().V1().Nodes()

	// Create Antrea object storage.
	addressGroupStore := store.NewAddressGroupStore()
	appliedToGroupStore := store.NewAppliedToGroupStore()
	networkPolicyStore := store.NewNetworkPolicyStore()

	networkPolicyController := networkpolicy.NewNetworkPolicyController(client,
		podInformer,
		namespaceInformer,
		networkPolicyInformer,
		addressGroupStore,
		appliedToGroupStore,
		networkPolicyStore)

	controllerMonitor := monitor.NewControllerMonitor(crdClient, nodeInformer, networkPolicyController)

	apiServerConfig, err := createAPIServerConfig(o.config.ClientConnection.Kubeconfig,
		addressGroupStore,
		appliedToGroupStore,
		networkPolicyStore,
		controllerMonitor,
		o.config.EnablePrometheusMetrics)
	if err != nil {
		return fmt.Errorf("error creating API server config: %v", err)
	}
	apiServer, err := apiServerConfig.Complete(informerFactory).New()
	if err != nil {
		return fmt.Errorf("error creating API server: %v", err)
	}

	// Set up signal capture: the first SIGTERM / SIGINT signal is handled gracefully and will
	// cause the stopCh channel to be closed; if another signal is received before the program
	// exits, we will force exit.
	stopCh := signals.RegisterSignalHandlers()

	informerFactory.Start(stopCh)

	go controllerMonitor.Run(stopCh)

	go networkPolicyController.Run(stopCh)

	go apiServer.GenericAPIServer.PrepareRun().Run(stopCh)

	if o.config.EnablePrometheusMetrics {
		go initializePrometheusMetrics(
			o.config.EnablePrometheusGoMetrics,
			o.config.EnablePrometheusProcessMetrics)
	}

	if o.config.EnablePrometheusMetrics {
		go createPrometheusMetricsListener(o.config.PrometheusHost,
			strconv.Itoa(o.config.PrometheusPort),
			o.config.EnablePrometheusGoMetrics,
			o.config.EnablePrometheusGoMetrics)
	}

	<-stopCh
	klog.Info("Stopping Antrea controller")
	return nil
}

<<<<<<< HEAD
func createPrometheusMetricsListener(prometheusHost string,
	prometheusPort string,
	enablePrometheusGoMetrics bool,
	enablePrometheusProcessMetrics bool) {
	hostname, err := os.Hostname()

	klog.Infof("Initializing prometheus host %s port %s", prometheusHost, prometheusPort)
=======
// Initialize Prometheus metrics collection.
func initializePrometheusMetrics(
	enablePrometheusGoMetrics bool,
	enablePrometheusProcessMetrics bool) {
	hostname, err := os.Hostname()
	if err != nil {
		klog.Errorf("Failed to retrieve agent node name, %v", err)
	}

	klog.Info("Initializing prometheus")
>>>>>>> f8ad50d7
	gaugeHost := prometheus.NewGauge(prometheus.GaugeOpts{
		Name: "antrea_controller_host",
		Help: "Antrea controller hostname (as a label), typically used in grouping/aggregating stats; " +
			"the label defaults to the hostname of the host but can be overridden by configuration. " +
			"The value of the gauge is always set to 1.",
		ConstLabels: prometheus.Labels{"host": hostname},
	})
	gaugeHost.Set(1)
	prometheus.MustRegister(gaugeHost)
	http.Handle("/metrics", promhttp.Handler())

	if !enablePrometheusGoMetrics {
		klog.Info("Golang metrics are disabled")
		prometheus.Unregister(prometheus.NewGoCollector())
	}
	if !enablePrometheusProcessMetrics {
		klog.Info("Process metrics are disabled")
		prometheus.Unregister(prometheus.NewProcessCollector(prometheus.ProcessCollectorOpts{}))
	}
<<<<<<< HEAD

	err = http.ListenAndServe(net.JoinHostPort(prometheusHost, prometheusPort), nil)
	if err != nil {
		klog.Errorf("Failed to initialize Prometheus metrics server %v", err)
	}
=======
>>>>>>> f8ad50d7
}

func createAPIServerConfig(kubeconfig string,
	addressGroupStore storage.Interface,
	appliedToGroupStore storage.Interface,
	networkPolicyStore storage.Interface,
	controllerQuerier monitor.ControllerQuerier,
	enablePrometheusMetrics bool) (*apiserver.Config, error) {
	// TODO:
	// 1. Support user-provided certificate.
	// 2. Support configurable https port.
	secureServing := genericoptions.NewSecureServingOptions().WithLoopback()
	authentication := genericoptions.NewDelegatingAuthenticationOptions()
	authorization := genericoptions.NewDelegatingAuthorizationOptions()

	if enablePrometheusMetrics {
		authorization.WithAlwaysAllowPaths("/metrics")
	}
	// Set the PairName but leave certificate directory blank to generate in-memory by default
	secureServing.ServerCert.CertDirectory = ""
	secureServing.ServerCert.PairName = "antrea-apiserver"
	// kubeconfig file is useful when antrea-controller isn't not running as a pod, like during development.
	if len(kubeconfig) > 0 {
		authentication.RemoteKubeConfigFile = kubeconfig
		authorization.RemoteKubeConfigFile = kubeconfig
	}

	if err := secureServing.MaybeDefaultWithSelfSignedCerts("localhost", nil, []net.IP{net.ParseIP("127.0.0.1")}); err != nil {
		return nil, fmt.Errorf("error creating self-signed certificates: %v", err)
	}

	serverConfig := genericapiserver.NewConfig(apiserver.Codecs)
	if err := secureServing.ApplyTo(&serverConfig.SecureServing, &serverConfig.LoopbackClientConfig); err != nil {
		return nil, err
	}
	if err := authentication.ApplyTo(&serverConfig.Authentication, serverConfig.SecureServing, nil); err != nil {
		return nil, err
	}
	if err := authorization.ApplyTo(&serverConfig.Authorization); err != nil {
		return nil, err
	}

	serverConfig.OpenAPIConfig = genericapiserver.DefaultOpenAPIConfig(
		openapi.GetOpenAPIDefinitions,
		genericopenapi.NewDefinitionNamer(apiserver.Scheme))
	serverConfig.OpenAPIConfig.Info.Title = "Antrea"

	return apiserver.NewConfig(
		serverConfig,
		addressGroupStore,
		appliedToGroupStore,
		networkPolicyStore,
		controllerQuerier), nil
}<|MERGE_RESOLUTION|>--- conflicted
+++ resolved
@@ -19,10 +19,6 @@
 	"net"
 	"net/http"
 	"os"
-<<<<<<< HEAD
-	"strconv"
-=======
->>>>>>> f8ad50d7
 	"time"
 
 	"github.com/prometheus/client_golang/prometheus"
@@ -125,15 +121,6 @@
 	return nil
 }
 
-<<<<<<< HEAD
-func createPrometheusMetricsListener(prometheusHost string,
-	prometheusPort string,
-	enablePrometheusGoMetrics bool,
-	enablePrometheusProcessMetrics bool) {
-	hostname, err := os.Hostname()
-
-	klog.Infof("Initializing prometheus host %s port %s", prometheusHost, prometheusPort)
-=======
 // Initialize Prometheus metrics collection.
 func initializePrometheusMetrics(
 	enablePrometheusGoMetrics bool,
@@ -144,7 +131,6 @@
 	}
 
 	klog.Info("Initializing prometheus")
->>>>>>> f8ad50d7
 	gaugeHost := prometheus.NewGauge(prometheus.GaugeOpts{
 		Name: "antrea_controller_host",
 		Help: "Antrea controller hostname (as a label), typically used in grouping/aggregating stats; " +
@@ -164,14 +150,6 @@
 		klog.Info("Process metrics are disabled")
 		prometheus.Unregister(prometheus.NewProcessCollector(prometheus.ProcessCollectorOpts{}))
 	}
-<<<<<<< HEAD
-
-	err = http.ListenAndServe(net.JoinHostPort(prometheusHost, prometheusPort), nil)
-	if err != nil {
-		klog.Errorf("Failed to initialize Prometheus metrics server %v", err)
-	}
-=======
->>>>>>> f8ad50d7
 }
 
 func createAPIServerConfig(kubeconfig string,
