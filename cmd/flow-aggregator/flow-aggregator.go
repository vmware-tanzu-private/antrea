--- conflicted
+++ resolved
@@ -31,10 +31,6 @@
 	// cause the stopCh channel to be closed; if another signal is received before the program
 	// exits, we will force exit.
 	stopCh := signals.RegisterSignalHandlers()
-<<<<<<< HEAD
-	flowAggregator := aggregator.NewFlowAggregator(o.externalFlowCollectorAddr, o.externalFlowCollectorProto, o.exportInterval, o.aggregatorTransportProtocol)
-	err := flowAggregator.InitCollectingProcess()
-=======
 
 	k8sClient, err := createK8sClient()
 	if err != nil {
@@ -42,7 +38,6 @@
 	}
 	flowAggregator := aggregator.NewFlowAggregator(o.externalFlowCollectorAddr, o.externalFlowCollectorProto, o.exportInterval, o.aggregatorTransportProtocol, o.flowAggregatorAddress, k8sClient)
 	err = flowAggregator.InitCollectingProcess()
->>>>>>> 8290759a
 	if err != nil {
 		return fmt.Errorf("error when creating collecting process: %v", err)
 	}
